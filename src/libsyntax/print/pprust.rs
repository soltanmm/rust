// Copyright 2012-2014 The Rust Project Developers. See the COPYRIGHT
// file at the top-level directory of this distribution and at
// http://rust-lang.org/COPYRIGHT.
//
// Licensed under the Apache License, Version 2.0 <LICENSE-APACHE or
// http://www.apache.org/licenses/LICENSE-2.0> or the MIT license
// <LICENSE-MIT or http://opensource.org/licenses/MIT>, at your
// option. This file may not be copied, modified, or distributed
// except according to those terms.

pub use self::AnnNode::*;

use abi::{self, Abi};
use ast::{self, BlockCheckMode, PatKind};
use ast::{SelfKind, RegionTyParamBound, TraitTyParamBound, TraitBoundModifier};
use ast::Attribute;
use util::parser::AssocOp;
use attr;
use attr::{AttrMetaMethods, AttributeMethods};
use codemap::{self, CodeMap};
use syntax_pos::{self, BytePos};
use errors;
use parse::token::{self, keywords, BinOpToken, Token, InternedString};
use parse::lexer::comments;
use parse;
use print::pp::{self, break_offset, word, space, zerobreak, hardbreak};
use print::pp::{Breaks, eof};
use print::pp::Breaks::{Consistent, Inconsistent};
use ptr::P;
use std_inject;
use tokenstream::{self, TokenTree};

use std::ascii;
use std::io::{self, Write, Read};
use std::iter;

pub enum AnnNode<'a> {
    NodeIdent(&'a ast::Ident),
    NodeName(&'a ast::Name),
    NodeBlock(&'a ast::Block),
    NodeItem(&'a ast::Item),
    NodeSubItem(ast::NodeId),
    NodeExpr(&'a ast::Expr),
    NodePat(&'a ast::Pat),
}

pub trait PpAnn {
    fn pre(&self, _state: &mut State, _node: AnnNode) -> io::Result<()> { Ok(()) }
    fn post(&self, _state: &mut State, _node: AnnNode) -> io::Result<()> { Ok(()) }
}

#[derive(Copy, Clone)]
pub struct NoAnn;

impl PpAnn for NoAnn {}

#[derive(Copy, Clone)]
pub struct CurrentCommentAndLiteral {
    pub cur_cmnt: usize,
    pub cur_lit: usize,
}

pub struct State<'a> {
    pub s: pp::Printer<'a>,
    cm: Option<&'a CodeMap>,
    comments: Option<Vec<comments::Comment> >,
    literals: Option<Vec<comments::Literal> >,
    cur_cmnt_and_lit: CurrentCommentAndLiteral,
    boxes: Vec<pp::Breaks>,
    ann: &'a (PpAnn+'a),
}

pub fn rust_printer<'a>(writer: Box<Write+'a>) -> State<'a> {
    static NO_ANN: NoAnn = NoAnn;
    rust_printer_annotated(writer, &NO_ANN)
}

pub fn rust_printer_annotated<'a>(writer: Box<Write+'a>,
                                  ann: &'a PpAnn) -> State<'a> {
    State {
        s: pp::mk_printer(writer, DEFAULT_COLUMNS),
        cm: None,
        comments: None,
        literals: None,
        cur_cmnt_and_lit: CurrentCommentAndLiteral {
            cur_cmnt: 0,
            cur_lit: 0
        },
        boxes: Vec::new(),
        ann: ann,
    }
}

pub const INDENT_UNIT: usize = 4;

pub const DEFAULT_COLUMNS: usize = 78;

/// Requires you to pass an input filename and reader so that
/// it can scan the input text for comments and literals to
/// copy forward.
pub fn print_crate<'a>(cm: &'a CodeMap,
                       span_diagnostic: &errors::Handler,
                       krate: &ast::Crate,
                       filename: String,
                       input: &mut Read,
                       out: Box<Write+'a>,
                       ann: &'a PpAnn,
                       is_expanded: bool) -> io::Result<()> {
    let mut s = State::new_from_input(cm,
                                      span_diagnostic,
                                      filename,
                                      input,
                                      out,
                                      ann,
                                      is_expanded);
    if is_expanded && !std_inject::no_std(krate) {
        // We need to print `#![no_std]` (and its feature gate) so that
        // compiling pretty-printed source won't inject libstd again.
        // However we don't want these attributes in the AST because
        // of the feature gate, so we fake them up here.

        // #![feature(prelude_import)]
        let prelude_import_meta = attr::mk_word_item(InternedString::new("prelude_import"));
        let list = attr::mk_list_item(InternedString::new("feature"),
                                      vec![prelude_import_meta]);
        let fake_attr = attr::mk_attr_inner(attr::mk_attr_id(), list);
        try!(s.print_attribute(&fake_attr));

        // #![no_std]
        let no_std_meta = attr::mk_word_item(InternedString::new("no_std"));
        let fake_attr = attr::mk_attr_inner(attr::mk_attr_id(), no_std_meta);
        try!(s.print_attribute(&fake_attr));
    }

    try!(s.print_mod(&krate.module, &krate.attrs));
    try!(s.print_remaining_comments());
    eof(&mut s.s)
}

impl<'a> State<'a> {
    pub fn new_from_input(cm: &'a CodeMap,
                          span_diagnostic: &errors::Handler,
                          filename: String,
                          input: &mut Read,
                          out: Box<Write+'a>,
                          ann: &'a PpAnn,
                          is_expanded: bool) -> State<'a> {
        let (cmnts, lits) = comments::gather_comments_and_literals(
            span_diagnostic,
            filename,
            input);

        State::new(
            cm,
            out,
            ann,
            Some(cmnts),
            // If the code is post expansion, don't use the table of
            // literals, since it doesn't correspond with the literals
            // in the AST anymore.
            if is_expanded { None } else { Some(lits) })
    }

    pub fn new(cm: &'a CodeMap,
               out: Box<Write+'a>,
               ann: &'a PpAnn,
               comments: Option<Vec<comments::Comment>>,
               literals: Option<Vec<comments::Literal>>) -> State<'a> {
        State {
            s: pp::mk_printer(out, DEFAULT_COLUMNS),
            cm: Some(cm),
            comments: comments,
            literals: literals,
            cur_cmnt_and_lit: CurrentCommentAndLiteral {
                cur_cmnt: 0,
                cur_lit: 0
            },
            boxes: Vec::new(),
            ann: ann,
        }
    }
}

pub fn to_string<F>(f: F) -> String where
    F: FnOnce(&mut State) -> io::Result<()>,
{
    let mut wr = Vec::new();
    {
        let mut printer = rust_printer(Box::new(&mut wr));
        f(&mut printer).unwrap();
        eof(&mut printer.s).unwrap();
    }
    String::from_utf8(wr).unwrap()
}

pub fn binop_to_string(op: BinOpToken) -> &'static str {
    match op {
        token::Plus     => "+",
        token::Minus    => "-",
        token::Star     => "*",
        token::Slash    => "/",
        token::Percent  => "%",
        token::Caret    => "^",
        token::And      => "&",
        token::Or       => "|",
        token::Shl      => "<<",
        token::Shr      => ">>",
    }
}

pub fn token_to_string(tok: &Token) -> String {
    match *tok {
        token::Eq                   => "=".to_string(),
        token::Lt                   => "<".to_string(),
        token::Le                   => "<=".to_string(),
        token::EqEq                 => "==".to_string(),
        token::Ne                   => "!=".to_string(),
        token::Ge                   => ">=".to_string(),
        token::Gt                   => ">".to_string(),
        token::Not                  => "!".to_string(),
        token::Tilde                => "~".to_string(),
        token::OrOr                 => "||".to_string(),
        token::AndAnd               => "&&".to_string(),
        token::BinOp(op)            => binop_to_string(op).to_string(),
        token::BinOpEq(op)          => format!("{}=", binop_to_string(op)),

        /* Structural symbols */
        token::At                   => "@".to_string(),
        token::Dot                  => ".".to_string(),
        token::DotDot               => "..".to_string(),
        token::DotDotDot            => "...".to_string(),
        token::Comma                => ",".to_string(),
        token::Semi                 => ";".to_string(),
        token::Colon                => ":".to_string(),
        token::ModSep               => "::".to_string(),
        token::RArrow               => "->".to_string(),
        token::LArrow               => "<-".to_string(),
        token::FatArrow             => "=>".to_string(),
        token::OpenDelim(token::Paren) => "(".to_string(),
        token::CloseDelim(token::Paren) => ")".to_string(),
        token::OpenDelim(token::Bracket) => "[".to_string(),
        token::CloseDelim(token::Bracket) => "]".to_string(),
        token::OpenDelim(token::Brace) => "{".to_string(),
        token::CloseDelim(token::Brace) => "}".to_string(),
        token::Pound                => "#".to_string(),
        token::Dollar               => "$".to_string(),
        token::Question             => "?".to_string(),

        /* Literals */
        token::Literal(lit, suf) => {
            let mut out = match lit {
                token::Byte(b)           => format!("b'{}'", b),
                token::Char(c)           => format!("'{}'", c),
                token::Float(c)          => c.to_string(),
                token::Integer(c)        => c.to_string(),
                token::Str_(s)           => format!("\"{}\"", s),
                token::StrRaw(s, n)      => format!("r{delim}\"{string}\"{delim}",
                                                    delim=repeat("#", n),
                                                    string=s),
                token::ByteStr(v)         => format!("b\"{}\"", v),
                token::ByteStrRaw(s, n)   => format!("br{delim}\"{string}\"{delim}",
                                                    delim=repeat("#", n),
                                                    string=s),
            };

            if let Some(s) = suf {
                out.push_str(&s.as_str())
            }

            out
        }

        /* Name components */
        token::Ident(s)             => s.to_string(),
        token::Lifetime(s)          => s.to_string(),
        token::Underscore           => "_".to_string(),

        /* Other */
        token::DocComment(s)        => s.to_string(),
        token::SubstNt(s)           => format!("${}", s),
        token::MatchNt(s, t)        => format!("${}:{}", s, t),
        token::Eof                  => "<eof>".to_string(),
        token::Whitespace           => " ".to_string(),
        token::Comment              => "/* */".to_string(),
        token::Shebang(s)           => format!("/* shebang: {}*/", s),

        token::SpecialVarNt(var)    => format!("${}", var.as_str()),

        token::Interpolated(ref nt) => match *nt {
            token::NtExpr(ref e)        => expr_to_string(&e),
            token::NtMeta(ref e)        => meta_item_to_string(&e),
            token::NtTy(ref e)          => ty_to_string(&e),
            token::NtPath(ref e)        => path_to_string(&e),
            token::NtItem(ref e)        => item_to_string(&e),
            token::NtBlock(ref e)       => block_to_string(&e),
            token::NtStmt(ref e)        => stmt_to_string(&e),
            token::NtPat(ref e)         => pat_to_string(&e),
            token::NtIdent(ref e)       => ident_to_string(e.node),
            token::NtTT(ref e)          => tt_to_string(&e),
            token::NtArm(ref e)         => arm_to_string(&e),
            token::NtImplItem(ref e)    => impl_item_to_string(&e),
            token::NtTraitItem(ref e)   => trait_item_to_string(&e),
            token::NtGenerics(ref e)    => generics_to_string(&e),
            token::NtWhereClause(ref e) => where_clause_to_string(&e),
            token::NtArg(ref e)         => arg_to_string(&e),
        }
    }
}

pub fn ty_to_string(ty: &ast::Ty) -> String {
    to_string(|s| s.print_type(ty))
}

pub fn bounds_to_string(bounds: &[ast::TyParamBound]) -> String {
    to_string(|s| s.print_bounds("", bounds))
}

pub fn pat_to_string(pat: &ast::Pat) -> String {
    to_string(|s| s.print_pat(pat))
}

pub fn arm_to_string(arm: &ast::Arm) -> String {
    to_string(|s| s.print_arm(arm))
}

pub fn expr_to_string(e: &ast::Expr) -> String {
    to_string(|s| s.print_expr(e))
}

pub fn lifetime_to_string(e: &ast::Lifetime) -> String {
    to_string(|s| s.print_lifetime(e))
}

pub fn tt_to_string(tt: &tokenstream::TokenTree) -> String {
    to_string(|s| s.print_tt(tt))
}

pub fn tts_to_string(tts: &[tokenstream::TokenTree]) -> String {
    to_string(|s| s.print_tts(tts))
}

pub fn stmt_to_string(stmt: &ast::Stmt) -> String {
    to_string(|s| s.print_stmt(stmt))
}

pub fn attr_to_string(attr: &ast::Attribute) -> String {
    to_string(|s| s.print_attribute(attr))
}

pub fn item_to_string(i: &ast::Item) -> String {
    to_string(|s| s.print_item(i))
}

pub fn impl_item_to_string(i: &ast::ImplItem) -> String {
    to_string(|s| s.print_impl_item(i))
}

pub fn trait_item_to_string(i: &ast::TraitItem) -> String {
    to_string(|s| s.print_trait_item(i))
}

pub fn generics_to_string(generics: &ast::Generics) -> String {
    to_string(|s| s.print_generics(generics))
}

pub fn where_clause_to_string(i: &ast::WhereClause) -> String {
    to_string(|s| s.print_where_clause(i))
}

pub fn fn_block_to_string(p: &ast::FnDecl) -> String {
    to_string(|s| s.print_fn_block_args(p))
}

pub fn path_to_string(p: &ast::Path) -> String {
    to_string(|s| s.print_path(p, false, 0))
}

pub fn ident_to_string(id: ast::Ident) -> String {
    to_string(|s| s.print_ident(id))
}

pub fn fun_to_string(decl: &ast::FnDecl,
                     unsafety: ast::Unsafety,
                     constness: ast::Constness,
                     name: ast::Ident,
                     generics: &ast::Generics)
                     -> String {
    to_string(|s| {
        try!(s.head(""));
        try!(s.print_fn(decl, unsafety, constness, Abi::Rust, Some(name),
                   generics, &ast::Visibility::Inherited));
        try!(s.end()); // Close the head box
        s.end() // Close the outer box
    })
}

pub fn block_to_string(blk: &ast::Block) -> String {
    to_string(|s| {
        // containing cbox, will be closed by print-block at }
        try!(s.cbox(INDENT_UNIT));
        // head-ibox, will be closed by print-block after {
        try!(s.ibox(0));
        s.print_block(blk)
    })
}

pub fn meta_item_to_string(mi: &ast::MetaItem) -> String {
    to_string(|s| s.print_meta_item(mi))
}

pub fn attribute_to_string(attr: &ast::Attribute) -> String {
    to_string(|s| s.print_attribute(attr))
}

pub fn lit_to_string(l: &ast::Lit) -> String {
    to_string(|s| s.print_literal(l))
}

pub fn variant_to_string(var: &ast::Variant) -> String {
    to_string(|s| s.print_variant(var))
}

pub fn arg_to_string(arg: &ast::Arg) -> String {
    to_string(|s| s.print_arg(arg, false))
}

pub fn mac_to_string(arg: &ast::Mac) -> String {
    to_string(|s| s.print_mac(arg, ::parse::token::Paren))
}

pub fn visibility_qualified(vis: &ast::Visibility, s: &str) -> String {
    match *vis {
        ast::Visibility::Public => format!("pub {}", s),
        ast::Visibility::Crate(_) => format!("pub(crate) {}", s),
        ast::Visibility::Restricted { ref path, .. } => format!("pub({}) {}", path, s),
        ast::Visibility::Inherited => s.to_string()
    }
}

fn needs_parentheses(expr: &ast::Expr) -> bool {
    match expr.node {
        ast::ExprKind::Assign(..) | ast::ExprKind::Binary(..) |
        ast::ExprKind::Closure(..) |
        ast::ExprKind::AssignOp(..) | ast::ExprKind::Cast(..) |
        ast::ExprKind::InPlace(..) | ast::ExprKind::Type(..) => true,
        _ => false,
    }
}

pub trait PrintState<'a> {
    fn writer(&mut self) -> &mut pp::Printer<'a>;
    fn boxes(&mut self) -> &mut Vec<pp::Breaks>;
    fn comments(&mut self) -> &mut Option<Vec<comments::Comment>>;
    fn cur_cmnt_and_lit(&mut self) -> &mut CurrentCommentAndLiteral;
    fn literals(&self) -> &Option<Vec<comments::Literal>>;

    fn word_space(&mut self, w: &str) -> io::Result<()> {
        try!(word(self.writer(), w));
        space(self.writer())
    }

    fn popen(&mut self) -> io::Result<()> { word(self.writer(), "(") }

    fn pclose(&mut self) -> io::Result<()> { word(self.writer(), ")") }

    fn is_begin(&mut self) -> bool {
        match self.writer().last_token() {
            pp::Token::Begin(_) => true,
            _ => false,
        }
    }

    fn is_end(&mut self) -> bool {
        match self.writer().last_token() {
            pp::Token::End => true,
            _ => false,
        }
    }

    // is this the beginning of a line?
    fn is_bol(&mut self) -> bool {
        self.writer().last_token().is_eof() || self.writer().last_token().is_hardbreak_tok()
    }

    fn hardbreak_if_not_bol(&mut self) -> io::Result<()> {
        if !self.is_bol() {
            try!(hardbreak(self.writer()))
        }
        Ok(())
    }

    // "raw box"
    fn rbox(&mut self, u: usize, b: pp::Breaks) -> io::Result<()> {
        self.boxes().push(b);
        pp::rbox(self.writer(), u, b)
    }

    fn ibox(&mut self, u: usize) -> io::Result<()> {
        self.boxes().push(pp::Breaks::Inconsistent);
        pp::ibox(self.writer(), u)
    }

    fn end(&mut self) -> io::Result<()> {
        self.boxes().pop().unwrap();
        pp::end(self.writer())
    }

    fn commasep<T, F>(&mut self, b: Breaks, elts: &[T], mut op: F) -> io::Result<()>
        where F: FnMut(&mut Self, &T) -> io::Result<()>,
    {
        try!(self.rbox(0, b));
        let mut first = true;
        for elt in elts {
            if first { first = false; } else { try!(self.word_space(",")); }
            try!(op(self, elt));
        }
        self.end()
    }

    fn next_lit(&mut self, pos: BytePos) -> Option<comments::Literal> {
        let mut cur_lit = self.cur_cmnt_and_lit().cur_lit;

        let mut result = None;

        if let &Some(ref lits) = self.literals()
        {
            while cur_lit < lits.len() {
                let ltrl = (*lits)[cur_lit].clone();
                if ltrl.pos > pos { break; }
                cur_lit += 1;
                if ltrl.pos == pos {
                    result = Some(ltrl);
                    break;
                }
            }
        }

        self.cur_cmnt_and_lit().cur_lit = cur_lit;
        result
    }

    fn maybe_print_comment(&mut self, pos: BytePos) -> io::Result<()> {
        loop {
            match self.next_comment() {
                Some(ref cmnt) => {
                    if (*cmnt).pos < pos {
                        try!(self.print_comment(cmnt));
                        self.cur_cmnt_and_lit().cur_cmnt += 1;
                    } else { break; }
                }
                _ => break
            }
        }
        Ok(())
    }

    fn print_comment(&mut self,
                     cmnt: &comments::Comment) -> io::Result<()> {
        match cmnt.style {
            comments::Mixed => {
                assert_eq!(cmnt.lines.len(), 1);
                try!(zerobreak(self.writer()));
                try!(word(self.writer(), &cmnt.lines[0]));
                zerobreak(self.writer())
            }
            comments::Isolated => {
                try!(self.hardbreak_if_not_bol());
                for line in &cmnt.lines {
                    // Don't print empty lines because they will end up as trailing
                    // whitespace
                    if !line.is_empty() {
                        try!(word(self.writer(), &line[..]));
                    }
                    try!(hardbreak(self.writer()));
                }
                Ok(())
            }
            comments::Trailing => {
                try!(word(self.writer(), " "));
                if cmnt.lines.len() == 1 {
                    try!(word(self.writer(), &cmnt.lines[0]));
                    hardbreak(self.writer())
                } else {
                    try!(self.ibox(0));
                    for line in &cmnt.lines {
                        if !line.is_empty() {
                            try!(word(self.writer(), &line[..]));
                        }
                        try!(hardbreak(self.writer()));
                    }
                    self.end()
                }
            }
            comments::BlankLine => {
                // We need to do at least one, possibly two hardbreaks.
                let is_semi = match self.writer().last_token() {
                    pp::Token::String(s, _) => ";" == s,
                    _ => false
                };
                if is_semi || self.is_begin() || self.is_end() {
                    try!(hardbreak(self.writer()));
                }
                hardbreak(self.writer())
            }
        }
    }

    fn next_comment(&mut self) -> Option<comments::Comment> {
        let cur_cmnt = self.cur_cmnt_and_lit().cur_cmnt;
        match *self.comments() {
            Some(ref cmnts) => {
                if cur_cmnt < cmnts.len() {
                    Some(cmnts[cur_cmnt].clone())
                } else {
                    None
                }
            }
            _ => None
        }
    }

    fn print_literal(&mut self, lit: &ast::Lit) -> io::Result<()> {
        try!(self.maybe_print_comment(lit.span.lo));
        match self.next_lit(lit.span.lo) {
            Some(ref ltrl) => {
                return word(self.writer(), &(*ltrl).lit);
            }
            _ => ()
        }
        match lit.node {
            ast::LitKind::Str(ref st, style) => self.print_string(&st, style),
            ast::LitKind::Byte(byte) => {
                let mut res = String::from("b'");
                res.extend(ascii::escape_default(byte).map(|c| c as char));
                res.push('\'');
                word(self.writer(), &res[..])
            }
            ast::LitKind::Char(ch) => {
                let mut res = String::from("'");
                res.extend(ch.escape_default());
                res.push('\'');
                word(self.writer(), &res[..])
            }
            ast::LitKind::Int(i, t) => {
                match t {
                    ast::LitIntType::Signed(st) => {
                        word(self.writer(),
                             &st.val_to_string(i as i64))
                    }
                    ast::LitIntType::Unsigned(ut) => {
                        word(self.writer(), &ut.val_to_string(i))
                    }
                    ast::LitIntType::Unsuffixed => {
                        word(self.writer(), &format!("{}", i))
                    }
                }
            }
            ast::LitKind::Float(ref f, t) => {
                word(self.writer(),
                     &format!(
                         "{}{}",
                         &f,
                         t.ty_to_string()))
            }
            ast::LitKind::FloatUnsuffixed(ref f) => word(self.writer(), &f[..]),
            ast::LitKind::Bool(val) => {
                if val { word(self.writer(), "true") } else { word(self.writer(), "false") }
            }
            ast::LitKind::ByteStr(ref v) => {
                let mut escaped: String = String::new();
                for &ch in v.iter() {
                    escaped.extend(ascii::escape_default(ch)
                                         .map(|c| c as char));
                }
                word(self.writer(), &format!("b\"{}\"", escaped))
            }
        }
    }

    fn print_string(&mut self, st: &str,
                    style: ast::StrStyle) -> io::Result<()> {
        let st = match style {
            ast::StrStyle::Cooked => {
                (format!("\"{}\"", st.escape_default()))
            }
            ast::StrStyle::Raw(n) => {
                (format!("r{delim}\"{string}\"{delim}",
                         delim=repeat("#", n),
                         string=st))
            }
        };
        word(self.writer(), &st[..])
    }

    fn print_inner_attributes(&mut self,
                              attrs: &[ast::Attribute]) -> io::Result<()> {
        self.print_either_attributes(attrs, ast::AttrStyle::Inner, false, true)
    }

    fn print_inner_attributes_no_trailing_hardbreak(&mut self,
                                                   attrs: &[ast::Attribute])
                                                   -> io::Result<()> {
        self.print_either_attributes(attrs, ast::AttrStyle::Inner, false, false)
    }

    fn print_outer_attributes(&mut self,
                              attrs: &[ast::Attribute]) -> io::Result<()> {
        self.print_either_attributes(attrs, ast::AttrStyle::Outer, false, true)
    }

    fn print_inner_attributes_inline(&mut self,
                                     attrs: &[ast::Attribute]) -> io::Result<()> {
        self.print_either_attributes(attrs, ast::AttrStyle::Inner, true, true)
    }

    fn print_outer_attributes_inline(&mut self,
                                     attrs: &[ast::Attribute]) -> io::Result<()> {
        self.print_either_attributes(attrs, ast::AttrStyle::Outer, true, true)
    }

    fn print_either_attributes(&mut self,
                              attrs: &[ast::Attribute],
                              kind: ast::AttrStyle,
                              is_inline: bool,
                              trailing_hardbreak: bool) -> io::Result<()> {
        let mut count = 0;
        for attr in attrs {
            if attr.node.style == kind {
                try!(self.print_attribute_inline(attr, is_inline));
                if is_inline {
                    try!(self.nbsp());
                }
                count += 1;
            }
        }
        if count > 0 && trailing_hardbreak && !is_inline {
            try!(self.hardbreak_if_not_bol());
        }
        Ok(())
    }

    fn print_attribute(&mut self, attr: &ast::Attribute) -> io::Result<()> {
        self.print_attribute_inline(attr, false)
    }

    fn print_attribute_inline(&mut self, attr: &ast::Attribute,
                              is_inline: bool) -> io::Result<()> {
        if !is_inline {
            try!(self.hardbreak_if_not_bol());
        }
        try!(self.maybe_print_comment(attr.span.lo));
        if attr.node.is_sugared_doc {
            try!(word(self.writer(), &attr.value_str().unwrap()));
            hardbreak(self.writer())
        } else {
            match attr.node.style {
                ast::AttrStyle::Inner => try!(word(self.writer(), "#![")),
                ast::AttrStyle::Outer => try!(word(self.writer(), "#[")),
            }
            try!(self.print_meta_item(&attr.meta()));
            word(self.writer(), "]")
        }
    }

    fn print_meta_item(&mut self, item: &ast::MetaItem) -> io::Result<()> {
        try!(self.ibox(INDENT_UNIT));
        match item.node {
            ast::MetaItemKind::Word(ref name) => {
                try!(word(self.writer(), &name));
            }
            ast::MetaItemKind::NameValue(ref name, ref value) => {
                try!(self.word_space(&name[..]));
                try!(self.word_space("="));
                try!(self.print_literal(value));
            }
            ast::MetaItemKind::List(ref name, ref items) => {
                try!(word(self.writer(), &name));
                try!(self.popen());
                try!(self.commasep(Consistent,
                              &items[..],
                              |s, i| s.print_meta_item(&i)));
                try!(self.pclose());
            }
        }
        self.end()
    }

    fn space_if_not_bol(&mut self) -> io::Result<()> {
        if !self.is_bol() { try!(space(self.writer())); }
        Ok(())
    }

    fn nbsp(&mut self) -> io::Result<()> { word(self.writer(), " ") }
}

impl<'a> PrintState<'a> for State<'a> {
    fn writer(&mut self) -> &mut pp::Printer<'a> {
        &mut self.s
    }

    fn boxes(&mut self) -> &mut Vec<pp::Breaks> {
        &mut self.boxes
    }

    fn comments(&mut self) -> &mut Option<Vec<comments::Comment>> {
        &mut self.comments
    }

    fn cur_cmnt_and_lit(&mut self) -> &mut CurrentCommentAndLiteral {
        &mut self.cur_cmnt_and_lit
    }

    fn literals(&self) -> &Option<Vec<comments::Literal>> {
        &self.literals
    }
}

impl<'a> State<'a> {
    pub fn cbox(&mut self, u: usize) -> io::Result<()> {
        self.boxes.push(pp::Breaks::Consistent);
        pp::cbox(&mut self.s, u)
    }

    pub fn word_nbsp(&mut self, w: &str) -> io::Result<()> {
        try!(word(&mut self.s, w));
        self.nbsp()
    }

    pub fn head(&mut self, w: &str) -> io::Result<()> {
        // outer-box is consistent
        try!(self.cbox(INDENT_UNIT));
        // head-box is inconsistent
        try!(self.ibox(w.len() + 1));
        // keyword that starts the head
        if !w.is_empty() {
            try!(self.word_nbsp(w));
        }
        Ok(())
    }

    pub fn bopen(&mut self) -> io::Result<()> {
        try!(word(&mut self.s, "{"));
        self.end() // close the head-box
    }

    pub fn bclose_(&mut self, span: syntax_pos::Span,
                   indented: usize) -> io::Result<()> {
        self.bclose_maybe_open(span, indented, true)
    }
    pub fn bclose_maybe_open(&mut self, span: syntax_pos::Span,
                             indented: usize, close_box: bool) -> io::Result<()> {
        try!(self.maybe_print_comment(span.hi));
        try!(self.break_offset_if_not_bol(1, -(indented as isize)));
        try!(word(&mut self.s, "}"));
        if close_box {
            try!(self.end()); // close the outer-box
        }
        Ok(())
    }
    pub fn bclose(&mut self, span: syntax_pos::Span) -> io::Result<()> {
        self.bclose_(span, INDENT_UNIT)
    }

    pub fn in_cbox(&self) -> bool {
        match self.boxes.last() {
            Some(&last_box) => last_box == pp::Breaks::Consistent,
            None => false
        }
    }

    pub fn break_offset_if_not_bol(&mut self, n: usize,
                                   off: isize) -> io::Result<()> {
        if !self.is_bol() {
            break_offset(&mut self.s, n, off)
        } else {
            if off != 0 && self.s.last_token().is_hardbreak_tok() {
                // We do something pretty sketchy here: tuck the nonzero
                // offset-adjustment we were going to deposit along with the
                // break into the previous hardbreak.
                self.s.replace_last_token(pp::hardbreak_tok_offset(off));
            }
            Ok(())
        }
    }

    // Synthesizes a comment that was not textually present in the original source
    // file.
    pub fn synth_comment(&mut self, text: String) -> io::Result<()> {
        try!(word(&mut self.s, "/*"));
        try!(space(&mut self.s));
        try!(word(&mut self.s, &text[..]));
        try!(space(&mut self.s));
        word(&mut self.s, "*/")
    }



    pub fn commasep_cmnt<T, F, G>(&mut self,
                                  b: Breaks,
                                  elts: &[T],
                                  mut op: F,
                                  mut get_span: G) -> io::Result<()> where
        F: FnMut(&mut State, &T) -> io::Result<()>,
        G: FnMut(&T) -> syntax_pos::Span,
    {
        try!(self.rbox(0, b));
        let len = elts.len();
        let mut i = 0;
        for elt in elts {
            try!(self.maybe_print_comment(get_span(elt).hi));
            try!(op(self, elt));
            i += 1;
            if i < len {
                try!(word(&mut self.s, ","));
                try!(self.maybe_print_trailing_comment(get_span(elt),
                                                  Some(get_span(&elts[i]).hi)));
                try!(self.space_if_not_bol());
            }
        }
        self.end()
    }

    pub fn commasep_exprs(&mut self, b: Breaks,
                          exprs: &[P<ast::Expr>]) -> io::Result<()> {
        self.commasep_cmnt(b, exprs, |s, e| s.print_expr(&e), |e| e.span)
    }

    pub fn print_mod(&mut self, _mod: &ast::Mod,
                     attrs: &[ast::Attribute]) -> io::Result<()> {
        try!(self.print_inner_attributes(attrs));
        for item in &_mod.items {
            try!(self.print_item(&item));
        }
        Ok(())
    }

    pub fn print_foreign_mod(&mut self, nmod: &ast::ForeignMod,
                             attrs: &[ast::Attribute]) -> io::Result<()> {
        try!(self.print_inner_attributes(attrs));
        for item in &nmod.items {
            try!(self.print_foreign_item(item));
        }
        Ok(())
    }

    pub fn print_opt_lifetime(&mut self,
                              lifetime: &Option<ast::Lifetime>) -> io::Result<()> {
        if let Some(l) = *lifetime {
            try!(self.print_lifetime(&l));
            try!(self.nbsp());
        }
        Ok(())
    }

    pub fn print_type(&mut self, ty: &ast::Ty) -> io::Result<()> {
        try!(self.maybe_print_comment(ty.span.lo));
        try!(self.ibox(0));
        match ty.node {
            ast::TyKind::Vec(ref ty) => {
                try!(word(&mut self.s, "["));
                try!(self.print_type(&ty));
                try!(word(&mut self.s, "]"));
            }
            ast::TyKind::Ptr(ref mt) => {
                try!(word(&mut self.s, "*"));
                match mt.mutbl {
                    ast::Mutability::Mutable => try!(self.word_nbsp("mut")),
                    ast::Mutability::Immutable => try!(self.word_nbsp("const")),
                }
                try!(self.print_type(&mt.ty));
            }
            ast::TyKind::Rptr(ref lifetime, ref mt) => {
                try!(word(&mut self.s, "&"));
                try!(self.print_opt_lifetime(lifetime));
                try!(self.print_mt(mt));
            }
            ast::TyKind::Tup(ref elts) => {
                try!(self.popen());
                try!(self.commasep(Inconsistent, &elts[..],
                              |s, ty| s.print_type(&ty)));
                if elts.len() == 1 {
                    try!(word(&mut self.s, ","));
                }
                try!(self.pclose());
            }
            ast::TyKind::Paren(ref typ) => {
                try!(self.popen());
                try!(self.print_type(&typ));
                try!(self.pclose());
            }
            ast::TyKind::BareFn(ref f) => {
                let generics = ast::Generics {
                    lifetimes: f.lifetimes.clone(),
                    ty_params: P::new(),
                    where_clause: ast::WhereClause {
                        id: ast::DUMMY_NODE_ID,
                        predicates: Vec::new(),
                    },
                };
                try!(self.print_ty_fn(f.abi,
                                 f.unsafety,
                                 &f.decl,
                                 None,
                                 &generics));
            }
            ast::TyKind::Path(None, ref path) => {
                try!(self.print_path(path, false, 0));
            }
            ast::TyKind::Path(Some(ref qself), ref path) => {
                try!(self.print_qpath(path, qself, false))
            }
            ast::TyKind::ObjectSum(ref ty, ref bounds) => {
                try!(self.print_type(&ty));
                try!(self.print_bounds("+", &bounds[..]));
            }
            ast::TyKind::PolyTraitRef(ref bounds) => {
                try!(self.print_bounds("", &bounds[..]));
            }
            ast::TyKind::FixedLengthVec(ref ty, ref v) => {
                try!(word(&mut self.s, "["));
                try!(self.print_type(&ty));
                try!(word(&mut self.s, "; "));
                try!(self.print_expr(&v));
                try!(word(&mut self.s, "]"));
            }
            ast::TyKind::Typeof(ref e) => {
                try!(word(&mut self.s, "typeof("));
                try!(self.print_expr(&e));
                try!(word(&mut self.s, ")"));
            }
            ast::TyKind::Infer => {
                try!(word(&mut self.s, "_"));
            }
            ast::TyKind::ImplicitSelf => {
                try!(word(&mut self.s, "Self"));
            }
            ast::TyKind::Mac(ref m) => {
                try!(self.print_mac(m, token::Paren));
            }
        }
        self.end()
    }

    pub fn print_foreign_item(&mut self,
                              item: &ast::ForeignItem) -> io::Result<()> {
        try!(self.hardbreak_if_not_bol());
        try!(self.maybe_print_comment(item.span.lo));
        try!(self.print_outer_attributes(&item.attrs));
        match item.node {
            ast::ForeignItemKind::Fn(ref decl, ref generics) => {
                try!(self.head(""));
                try!(self.print_fn(decl, ast::Unsafety::Normal,
                              ast::Constness::NotConst,
                              Abi::Rust, Some(item.ident),
                              generics, &item.vis));
                try!(self.end()); // end head-ibox
                try!(word(&mut self.s, ";"));
                self.end() // end the outer fn box
            }
            ast::ForeignItemKind::Static(ref t, m) => {
                try!(self.head(&visibility_qualified(&item.vis, "static")));
                if m {
                    try!(self.word_space("mut"));
                }
                try!(self.print_ident(item.ident));
                try!(self.word_space(":"));
                try!(self.print_type(&t));
                try!(word(&mut self.s, ";"));
                try!(self.end()); // end the head-ibox
                self.end() // end the outer cbox
            }
        }
    }

    fn print_associated_const(&mut self,
                              ident: ast::Ident,
                              ty: &ast::Ty,
                              default: Option<&ast::Expr>,
                              vis: &ast::Visibility)
                              -> io::Result<()>
    {
        try!(word(&mut self.s, &visibility_qualified(vis, "")));
        try!(self.word_space("const"));
        try!(self.print_ident(ident));
        try!(self.word_space(":"));
        try!(self.print_type(ty));
        if let Some(expr) = default {
            try!(space(&mut self.s));
            try!(self.word_space("="));
            try!(self.print_expr(expr));
        }
        word(&mut self.s, ";")
    }

    fn print_associated_type(&mut self,
                             ident: ast::Ident,
                             bounds: Option<&ast::TyParamBounds>,
                             ty: Option<&ast::Ty>)
                             -> io::Result<()> {
        try!(self.word_space("type"));
        try!(self.print_ident(ident));
        if let Some(bounds) = bounds {
            try!(self.print_bounds(":", bounds));
        }
        if let Some(ty) = ty {
            try!(space(&mut self.s));
            try!(self.word_space("="));
            try!(self.print_type(ty));
        }
        word(&mut self.s, ";")
    }

    /// Pretty-print an item
    pub fn print_item(&mut self, item: &ast::Item) -> io::Result<()> {
        try!(self.hardbreak_if_not_bol());
        try!(self.maybe_print_comment(item.span.lo));
        try!(self.print_outer_attributes(&item.attrs));
        try!(self.ann.pre(self, NodeItem(item)));
        match item.node {
            ast::ItemKind::ExternCrate(ref optional_path) => {
                try!(self.head(&visibility_qualified(&item.vis, "extern crate")));
                if let Some(p) = *optional_path {
                    let val = p.as_str();
                    if val.contains("-") {
                        try!(self.print_string(&val, ast::StrStyle::Cooked));
                    } else {
                        try!(self.print_name(p));
                    }
                    try!(space(&mut self.s));
                    try!(word(&mut self.s, "as"));
                    try!(space(&mut self.s));
                }
                try!(self.print_ident(item.ident));
                try!(word(&mut self.s, ";"));
                try!(self.end()); // end inner head-block
                try!(self.end()); // end outer head-block
            }
            ast::ItemKind::Use(ref vp) => {
                try!(self.head(&visibility_qualified(&item.vis, "use")));
                try!(self.print_view_path(&vp));
                try!(word(&mut self.s, ";"));
                try!(self.end()); // end inner head-block
                try!(self.end()); // end outer head-block
            }
            ast::ItemKind::Static(ref ty, m, ref expr) => {
                try!(self.head(&visibility_qualified(&item.vis, "static")));
                if m == ast::Mutability::Mutable {
                    try!(self.word_space("mut"));
                }
                try!(self.print_ident(item.ident));
                try!(self.word_space(":"));
                try!(self.print_type(&ty));
                try!(space(&mut self.s));
                try!(self.end()); // end the head-ibox

                try!(self.word_space("="));
                try!(self.print_expr(&expr));
                try!(word(&mut self.s, ";"));
                try!(self.end()); // end the outer cbox
            }
            ast::ItemKind::Const(ref ty, ref expr) => {
                try!(self.head(&visibility_qualified(&item.vis, "const")));
                try!(self.print_ident(item.ident));
                try!(self.word_space(":"));
                try!(self.print_type(&ty));
                try!(space(&mut self.s));
                try!(self.end()); // end the head-ibox

                try!(self.word_space("="));
                try!(self.print_expr(&expr));
                try!(word(&mut self.s, ";"));
                try!(self.end()); // end the outer cbox
            }
            ast::ItemKind::Fn(ref decl, unsafety, constness, abi, ref typarams, ref body) => {
                try!(self.head(""));
                try!(self.print_fn(
                    decl,
                    unsafety,
                    constness,
                    abi,
                    Some(item.ident),
                    typarams,
                    &item.vis
                ));
                try!(word(&mut self.s, " "));
                try!(self.print_block_with_attrs(&body, &item.attrs));
            }
            ast::ItemKind::Mod(ref _mod) => {
                try!(self.head(&visibility_qualified(&item.vis, "mod")));
                try!(self.print_ident(item.ident));
                try!(self.nbsp());
                try!(self.bopen());
                try!(self.print_mod(_mod, &item.attrs));
                try!(self.bclose(item.span));
            }
            ast::ItemKind::ForeignMod(ref nmod) => {
                try!(self.head("extern"));
                try!(self.word_nbsp(&nmod.abi.to_string()));
                try!(self.bopen());
                try!(self.print_foreign_mod(nmod, &item.attrs));
                try!(self.bclose(item.span));
            }
            ast::ItemKind::Ty(ref ty, ref params) => {
                try!(self.ibox(INDENT_UNIT));
                try!(self.ibox(0));
                try!(self.word_nbsp(&visibility_qualified(&item.vis, "type")));
                try!(self.print_ident(item.ident));
                try!(self.print_generics(params));
                try!(self.end()); // end the inner ibox

                try!(self.print_where_clause(&params.where_clause));
                try!(space(&mut self.s));
                try!(self.word_space("="));
                try!(self.print_type(&ty));
                try!(word(&mut self.s, ";"));
                try!(self.end()); // end the outer ibox
            }
            ast::ItemKind::Enum(ref enum_definition, ref params) => {
                try!(self.print_enum_def(
                    enum_definition,
                    params,
                    item.ident,
                    item.span,
                    &item.vis
                ));
            }
            ast::ItemKind::Struct(ref struct_def, ref generics) => {
                try!(self.head(&visibility_qualified(&item.vis, "struct")));
                try!(self.print_struct(&struct_def, generics, item.ident, item.span, true));
            }

            ast::ItemKind::DefaultImpl(unsafety, ref trait_ref) => {
                try!(self.head(""));
                try!(self.print_visibility(&item.vis));
                try!(self.print_unsafety(unsafety));
                try!(self.word_nbsp("impl"));
                try!(self.print_trait_ref(trait_ref));
                try!(space(&mut self.s));
                try!(self.word_space("for"));
                try!(self.word_space(".."));
                try!(self.bopen());
                try!(self.bclose(item.span));
            }
            ast::ItemKind::Impl(unsafety,
                          polarity,
                          ref generics,
                          ref opt_trait,
                          ref ty,
                          ref impl_items) => {
                try!(self.head(""));
                try!(self.print_visibility(&item.vis));
                try!(self.print_unsafety(unsafety));
                try!(self.word_nbsp("impl"));

                if generics.is_parameterized() {
                    try!(self.print_generics(generics));
                    try!(space(&mut self.s));
                }

                match polarity {
                    ast::ImplPolarity::Negative => {
                        try!(word(&mut self.s, "!"));
                    },
                    _ => {}
                }

                match *opt_trait {
                    Some(ref t) => {
                        try!(self.print_trait_ref(t));
                        try!(space(&mut self.s));
                        try!(self.word_space("for"));
                    }
                    None => {}
                }

                try!(self.print_type(&ty));
                try!(self.print_where_clause(&generics.where_clause));

                try!(space(&mut self.s));
                try!(self.bopen());
                try!(self.print_inner_attributes(&item.attrs));
                for impl_item in impl_items {
                    try!(self.print_impl_item(impl_item));
                }
                try!(self.bclose(item.span));
            }
            ast::ItemKind::Trait(unsafety, ref generics, ref bounds, ref trait_items) => {
                try!(self.head(""));
                try!(self.print_visibility(&item.vis));
                try!(self.print_unsafety(unsafety));
                try!(self.word_nbsp("trait"));
                try!(self.print_ident(item.ident));
                try!(self.print_generics(generics));
                let mut real_bounds = Vec::with_capacity(bounds.len());
                for b in bounds.iter() {
                    if let TraitTyParamBound(ref ptr, ast::TraitBoundModifier::Maybe) = *b {
                        try!(space(&mut self.s));
                        try!(self.word_space("for ?"));
                        try!(self.print_trait_ref(&ptr.trait_ref));
                    } else {
                        real_bounds.push(b.clone());
                    }
                }
                try!(self.print_bounds(":", &real_bounds[..]));
                try!(self.print_where_clause(&generics.where_clause));
                try!(word(&mut self.s, " "));
                try!(self.bopen());
                for trait_item in trait_items {
                    try!(self.print_trait_item(trait_item));
                }
                try!(self.bclose(item.span));
            }
            ast::ItemKind::Mac(codemap::Spanned { ref node, .. }) => {
                try!(self.print_visibility(&item.vis));
                try!(self.print_path(&node.path, false, 0));
                try!(word(&mut self.s, "! "));
                try!(self.print_ident(item.ident));
                try!(self.cbox(INDENT_UNIT));
                try!(self.popen());
                try!(self.print_tts(&node.tts[..]));
                try!(self.pclose());
                try!(word(&mut self.s, ";"));
                try!(self.end());
            }
        }
        self.ann.post(self, NodeItem(item))
    }

    fn print_trait_ref(&mut self, t: &ast::TraitRef) -> io::Result<()> {
        self.print_path(&t.path, false, 0)
    }

    fn print_formal_lifetime_list(&mut self, lifetimes: &[ast::LifetimeDef]) -> io::Result<()> {
        if !lifetimes.is_empty() {
            try!(word(&mut self.s, "for<"));
            let mut comma = false;
            for lifetime_def in lifetimes {
                if comma {
                    try!(self.word_space(","))
                }
                try!(self.print_lifetime_def(lifetime_def));
                comma = true;
            }
            try!(word(&mut self.s, ">"));
        }
        Ok(())
    }

    fn print_poly_trait_ref(&mut self, t: &ast::PolyTraitRef) -> io::Result<()> {
        try!(self.print_formal_lifetime_list(&t.bound_lifetimes));
        self.print_trait_ref(&t.trait_ref)
    }

    pub fn print_enum_def(&mut self, enum_definition: &ast::EnumDef,
                          generics: &ast::Generics, ident: ast::Ident,
                          span: syntax_pos::Span,
                          visibility: &ast::Visibility) -> io::Result<()> {
        try!(self.head(&visibility_qualified(visibility, "enum")));
        try!(self.print_ident(ident));
        try!(self.print_generics(generics));
        try!(self.print_where_clause(&generics.where_clause));
        try!(space(&mut self.s));
        self.print_variants(&enum_definition.variants, span)
    }

    pub fn print_variants(&mut self,
                          variants: &[ast::Variant],
                          span: syntax_pos::Span) -> io::Result<()> {
        try!(self.bopen());
        for v in variants {
            try!(self.space_if_not_bol());
            try!(self.maybe_print_comment(v.span.lo));
            try!(self.print_outer_attributes(&v.node.attrs));
            try!(self.ibox(INDENT_UNIT));
            try!(self.print_variant(v));
            try!(word(&mut self.s, ","));
            try!(self.end());
            try!(self.maybe_print_trailing_comment(v.span, None));
        }
        self.bclose(span)
    }

    pub fn print_visibility(&mut self, vis: &ast::Visibility) -> io::Result<()> {
        match *vis {
            ast::Visibility::Public => self.word_nbsp("pub"),
            ast::Visibility::Crate(_) => self.word_nbsp("pub(crate)"),
            ast::Visibility::Restricted { ref path, .. } =>
                self.word_nbsp(&format!("pub({})", path)),
            ast::Visibility::Inherited => Ok(())
        }
    }

    pub fn print_struct(&mut self,
                        struct_def: &ast::VariantData,
                        generics: &ast::Generics,
                        ident: ast::Ident,
                        span: syntax_pos::Span,
                        print_finalizer: bool) -> io::Result<()> {
        try!(self.print_ident(ident));
        try!(self.print_generics(generics));
        if !struct_def.is_struct() {
            if struct_def.is_tuple() {
                try!(self.popen());
                try!(self.commasep(
                    Inconsistent, struct_def.fields(),
                    |s, field| {
                        try!(s.maybe_print_comment(field.span.lo));
                        try!(s.print_outer_attributes(&field.attrs));
                        try!(s.print_visibility(&field.vis));
                        s.print_type(&field.ty)
                    }
                ));
                try!(self.pclose());
            }
            try!(self.print_where_clause(&generics.where_clause));
            if print_finalizer {
                try!(word(&mut self.s, ";"));
            }
            try!(self.end());
            self.end() // close the outer-box
        } else {
            try!(self.print_where_clause(&generics.where_clause));
            try!(self.nbsp());
            try!(self.bopen());
            try!(self.hardbreak_if_not_bol());

            for field in struct_def.fields() {
                try!(self.hardbreak_if_not_bol());
                try!(self.maybe_print_comment(field.span.lo));
                try!(self.print_outer_attributes(&field.attrs));
                try!(self.print_visibility(&field.vis));
                try!(self.print_ident(field.ident.unwrap()));
                try!(self.word_nbsp(":"));
                try!(self.print_type(&field.ty));
                try!(word(&mut self.s, ","));
            }

            self.bclose(span)
        }
    }

    /// This doesn't deserve to be called "pretty" printing, but it should be
    /// meaning-preserving. A quick hack that might help would be to look at the
    /// spans embedded in the TTs to decide where to put spaces and newlines.
    /// But it'd be better to parse these according to the grammar of the
    /// appropriate macro, transcribe back into the grammar we just parsed from,
    /// and then pretty-print the resulting AST nodes (so, e.g., we print
    /// expression arguments as expressions). It can be done! I think.
    pub fn print_tt(&mut self, tt: &tokenstream::TokenTree) -> io::Result<()> {
        match *tt {
            TokenTree::Token(_, ref tk) => {
                try!(word(&mut self.s, &token_to_string(tk)));
                match *tk {
                    parse::token::DocComment(..) => {
                        hardbreak(&mut self.s)
                    }
                    _ => Ok(())
                }
            }
            TokenTree::Delimited(_, ref delimed) => {
                try!(word(&mut self.s, &token_to_string(&delimed.open_token())));
                try!(space(&mut self.s));
                try!(self.print_tts(&delimed.tts));
                try!(space(&mut self.s));
                word(&mut self.s, &token_to_string(&delimed.close_token()))
            },
            TokenTree::Sequence(_, ref seq) => {
                try!(word(&mut self.s, "$("));
                for tt_elt in &seq.tts {
                    try!(self.print_tt(tt_elt));
                }
                try!(word(&mut self.s, ")"));
                match seq.separator {
                    Some(ref tk) => {
                        try!(word(&mut self.s, &token_to_string(tk)));
                    }
                    None => {},
                }
                match seq.op {
                    tokenstream::KleeneOp::ZeroOrMore => word(&mut self.s, "*"),
                    tokenstream::KleeneOp::OneOrMore => word(&mut self.s, "+"),
                }
            }
        }
    }

    pub fn print_tts(&mut self, tts: &[tokenstream::TokenTree]) -> io::Result<()> {
        try!(self.ibox(0));
        for (i, tt) in tts.iter().enumerate() {
            if i != 0 {
                try!(space(&mut self.s));
            }
            try!(self.print_tt(tt));
        }
        self.end()
    }

    pub fn print_variant(&mut self, v: &ast::Variant) -> io::Result<()> {
        try!(self.head(""));
        let generics = ast::Generics::default();
        try!(self.print_struct(&v.node.data, &generics, v.node.name, v.span, false));
        match v.node.disr_expr {
            Some(ref d) => {
                try!(space(&mut self.s));
                try!(self.word_space("="));
                self.print_expr(&d)
            }
            _ => Ok(())
        }
    }

    pub fn print_method_sig(&mut self,
                            ident: ast::Ident,
                            m: &ast::MethodSig,
                            vis: &ast::Visibility)
                            -> io::Result<()> {
        self.print_fn(&m.decl,
                      m.unsafety,
                      m.constness,
                      m.abi,
                      Some(ident),
                      &m.generics,
                      vis)
    }

    pub fn print_trait_item(&mut self, ti: &ast::TraitItem)
                            -> io::Result<()> {
        try!(self.ann.pre(self, NodeSubItem(ti.id)));
        try!(self.hardbreak_if_not_bol());
        try!(self.maybe_print_comment(ti.span.lo));
        try!(self.print_outer_attributes(&ti.attrs));
        match ti.node {
            ast::TraitItemKind::Const(ref ty, ref default) => {
                try!(self.print_associated_const(ti.ident, &ty,
                                            default.as_ref().map(|expr| &**expr),
                                            &ast::Visibility::Inherited));
            }
            ast::TraitItemKind::Method(ref sig, ref body) => {
                if body.is_some() {
                    try!(self.head(""));
                }
                try!(self.print_method_sig(ti.ident, sig, &ast::Visibility::Inherited));
                if let Some(ref body) = *body {
                    try!(self.nbsp());
                    try!(self.print_block_with_attrs(body, &ti.attrs));
                } else {
                    try!(word(&mut self.s, ";"));
                }
            }
            ast::TraitItemKind::Type(ref bounds, ref default) => {
                try!(self.print_associated_type(ti.ident, Some(bounds),
                                           default.as_ref().map(|ty| &**ty)));
            }
            ast::TraitItemKind::Macro(codemap::Spanned { ref node, .. }) => {
                // code copied from ItemKind::Mac:
                self.print_path(&node.path, false, 0)?;
                word(&mut self.s, "! ")?;
                self.cbox(INDENT_UNIT)?;
                self.popen()?;
                self.print_tts(&node.tts[..])?;
                self.pclose()?;
                word(&mut self.s, ";")?;
                self.end()?
            }
        }
        self.ann.post(self, NodeSubItem(ti.id))
    }

    pub fn print_impl_item(&mut self, ii: &ast::ImplItem) -> io::Result<()> {
        try!(self.ann.pre(self, NodeSubItem(ii.id)));
        try!(self.hardbreak_if_not_bol());
        try!(self.maybe_print_comment(ii.span.lo));
        try!(self.print_outer_attributes(&ii.attrs));
        if let ast::Defaultness::Default = ii.defaultness {
            try!(self.word_nbsp("default"));
        }
        match ii.node {
            ast::ImplItemKind::Const(ref ty, ref expr) => {
                try!(self.print_associated_const(ii.ident, &ty, Some(&expr), &ii.vis));
            }
            ast::ImplItemKind::Method(ref sig, ref body) => {
                try!(self.head(""));
                try!(self.print_method_sig(ii.ident, sig, &ii.vis));
                try!(self.nbsp());
                try!(self.print_block_with_attrs(body, &ii.attrs));
            }
            ast::ImplItemKind::Type(ref ty) => {
                try!(self.print_associated_type(ii.ident, None, Some(ty)));
            }
            ast::ImplItemKind::Macro(codemap::Spanned { ref node, .. }) => {
                // code copied from ItemKind::Mac:
                try!(self.print_path(&node.path, false, 0));
                try!(word(&mut self.s, "! "));
                try!(self.cbox(INDENT_UNIT));
                try!(self.popen());
                try!(self.print_tts(&node.tts[..]));
                try!(self.pclose());
                try!(word(&mut self.s, ";"));
                try!(self.end())
            }
        }
        self.ann.post(self, NodeSubItem(ii.id))
    }

    pub fn print_stmt(&mut self, st: &ast::Stmt) -> io::Result<()> {
        try!(self.maybe_print_comment(st.span.lo));
        match st.node {
            ast::StmtKind::Local(ref loc) => {
                try!(self.print_outer_attributes(loc.attrs.as_attr_slice()));
                try!(self.space_if_not_bol());
                try!(self.ibox(INDENT_UNIT));
                try!(self.word_nbsp("let"));

                try!(self.ibox(INDENT_UNIT));
                try!(self.print_local_decl(&loc));
                try!(self.end());
                if let Some(ref init) = loc.init {
                    try!(self.nbsp());
                    try!(self.word_space("="));
                    try!(self.print_expr(&init));
                }
                self.end()?;
            }
            ast::StmtKind::Item(ref item) => self.print_item(&item)?,
            ast::StmtKind::Expr(ref expr) => {
                try!(self.space_if_not_bol());
                try!(self.print_expr_outer_attr_style(&expr, false));
            }
            ast::StmtKind::Semi(ref expr) => {
                try!(self.space_if_not_bol());
                try!(self.print_expr_outer_attr_style(&expr, false));
                try!(word(&mut self.s, ";"));
            }
            ast::StmtKind::Mac(ref mac) => {
                let (ref mac, style, ref attrs) = **mac;
                try!(self.space_if_not_bol());
                try!(self.print_outer_attributes(&attrs));
                let delim = match style {
                    ast::MacStmtStyle::Braces => token::Brace,
                    _ => token::Paren
                };
                try!(self.print_mac(&mac, delim));
                match style {
                    ast::MacStmtStyle::Braces => {}
                    _ => try!(word(&mut self.s, ";")),
                }
            }
        }
        if parse::classify::stmt_ends_with_semi(&st.node) {
            try!(word(&mut self.s, ";"));
        }
        self.maybe_print_trailing_comment(st.span, None)
    }

    pub fn print_block(&mut self, blk: &ast::Block) -> io::Result<()> {
        self.print_block_with_attrs(blk, &[])
    }

    pub fn print_block_unclosed(&mut self, blk: &ast::Block) -> io::Result<()> {
        self.print_block_unclosed_indent(blk, INDENT_UNIT)
    }

    pub fn print_block_unclosed_with_attrs(&mut self, blk: &ast::Block,
                                            attrs: &[ast::Attribute])
                                           -> io::Result<()> {
        self.print_block_maybe_unclosed(blk, INDENT_UNIT, attrs, false)
    }

    pub fn print_block_unclosed_indent(&mut self, blk: &ast::Block,
                                       indented: usize) -> io::Result<()> {
        self.print_block_maybe_unclosed(blk, indented, &[], false)
    }

    pub fn print_block_with_attrs(&mut self,
                                  blk: &ast::Block,
                                  attrs: &[ast::Attribute]) -> io::Result<()> {
        self.print_block_maybe_unclosed(blk, INDENT_UNIT, attrs, true)
    }

    pub fn print_block_maybe_unclosed(&mut self,
                                      blk: &ast::Block,
                                      indented: usize,
                                      attrs: &[ast::Attribute],
                                      close_box: bool) -> io::Result<()> {
        match blk.rules {
            BlockCheckMode::Unsafe(..) => try!(self.word_space("unsafe")),
            BlockCheckMode::Default => ()
        }
        try!(self.maybe_print_comment(blk.span.lo));
        try!(self.ann.pre(self, NodeBlock(blk)));
        try!(self.bopen());

        try!(self.print_inner_attributes(attrs));

        for st in &blk.stmts {
            try!(self.print_stmt(st));
        }
        match blk.expr {
            Some(ref expr) => {
                try!(self.space_if_not_bol());
                try!(self.print_expr_outer_attr_style(&expr, false));
                try!(self.maybe_print_trailing_comment(expr.span, Some(blk.span.hi)));
            }
            _ => ()
        }
        try!(self.bclose_maybe_open(blk.span, indented, close_box));
        self.ann.post(self, NodeBlock(blk))
    }

    fn print_else(&mut self, els: Option<&ast::Expr>) -> io::Result<()> {
        match els {
            Some(_else) => {
                match _else.node {
                    // "another else-if"
                    ast::ExprKind::If(ref i, ref then, ref e) => {
                        try!(self.cbox(INDENT_UNIT - 1));
                        try!(self.ibox(0));
                        try!(word(&mut self.s, " else if "));
                        try!(self.print_expr(&i));
                        try!(space(&mut self.s));
                        try!(self.print_block(&then));
                        self.print_else(e.as_ref().map(|e| &**e))
                    }
                    // "another else-if-let"
                    ast::ExprKind::IfLet(ref pat, ref expr, ref then, ref e) => {
                        try!(self.cbox(INDENT_UNIT - 1));
                        try!(self.ibox(0));
                        try!(word(&mut self.s, " else if let "));
                        try!(self.print_pat(&pat));
                        try!(space(&mut self.s));
                        try!(self.word_space("="));
                        try!(self.print_expr(&expr));
                        try!(space(&mut self.s));
                        try!(self.print_block(&then));
                        self.print_else(e.as_ref().map(|e| &**e))
                    }
                    // "final else"
                    ast::ExprKind::Block(ref b) => {
                        try!(self.cbox(INDENT_UNIT - 1));
                        try!(self.ibox(0));
                        try!(word(&mut self.s, " else "));
                        self.print_block(&b)
                    }
                    // BLEAH, constraints would be great here
                    _ => {
                        panic!("print_if saw if with weird alternative");
                    }
                }
            }
            _ => Ok(())
        }
    }

    pub fn print_if(&mut self, test: &ast::Expr, blk: &ast::Block,
                    elseopt: Option<&ast::Expr>) -> io::Result<()> {
        try!(self.head("if"));
        try!(self.print_expr(test));
        try!(space(&mut self.s));
        try!(self.print_block(blk));
        self.print_else(elseopt)
    }

    pub fn print_if_let(&mut self, pat: &ast::Pat, expr: &ast::Expr, blk: &ast::Block,
                        elseopt: Option<&ast::Expr>) -> io::Result<()> {
        try!(self.head("if let"));
        try!(self.print_pat(pat));
        try!(space(&mut self.s));
        try!(self.word_space("="));
        try!(self.print_expr(expr));
        try!(space(&mut self.s));
        try!(self.print_block(blk));
        self.print_else(elseopt)
    }

    pub fn print_mac(&mut self, m: &ast::Mac, delim: token::DelimToken)
                     -> io::Result<()> {
        try!(self.print_path(&m.node.path, false, 0));
        try!(word(&mut self.s, "!"));
        match delim {
            token::Paren => try!(self.popen()),
            token::Bracket => try!(word(&mut self.s, "[")),
            token::Brace => {
                try!(self.head(""));
                try!(self.bopen());
            }
        }
        try!(self.print_tts(&m.node.tts));
        match delim {
            token::Paren => self.pclose(),
            token::Bracket => word(&mut self.s, "]"),
            token::Brace => self.bclose(m.span),
        }
    }


    fn print_call_post(&mut self, args: &[P<ast::Expr>]) -> io::Result<()> {
        try!(self.popen());
        try!(self.commasep_exprs(Inconsistent, args));
        self.pclose()
    }

    pub fn check_expr_bin_needs_paren(&mut self, sub_expr: &ast::Expr,
                                      binop: ast::BinOp) -> bool {
        match sub_expr.node {
            ast::ExprKind::Binary(ref sub_op, _, _) => {
                if AssocOp::from_ast_binop(sub_op.node).precedence() <
                    AssocOp::from_ast_binop(binop.node).precedence() {
                    true
                } else {
                    false
                }
            }
            _ => true
        }
    }

    pub fn print_expr_maybe_paren(&mut self, expr: &ast::Expr) -> io::Result<()> {
        let needs_par = needs_parentheses(expr);
        if needs_par {
            try!(self.popen());
        }
        try!(self.print_expr(expr));
        if needs_par {
            try!(self.pclose());
        }
        Ok(())
    }

    fn print_expr_in_place(&mut self,
                           place: &ast::Expr,
                           expr: &ast::Expr) -> io::Result<()> {
        try!(self.print_expr_maybe_paren(place));
        try!(space(&mut self.s));
        try!(self.word_space("<-"));
        self.print_expr_maybe_paren(expr)
    }

    fn print_expr_vec(&mut self, exprs: &[P<ast::Expr>],
                      attrs: &[Attribute]) -> io::Result<()> {
        try!(self.ibox(INDENT_UNIT));
        try!(word(&mut self.s, "["));
        try!(self.print_inner_attributes_inline(attrs));
        try!(self.commasep_exprs(Inconsistent, &exprs[..]));
        try!(word(&mut self.s, "]"));
        self.end()
    }

    fn print_expr_repeat(&mut self,
                         element: &ast::Expr,
                         count: &ast::Expr,
                         attrs: &[Attribute]) -> io::Result<()> {
        try!(self.ibox(INDENT_UNIT));
        try!(word(&mut self.s, "["));
        try!(self.print_inner_attributes_inline(attrs));
        try!(self.print_expr(element));
        try!(self.word_space(";"));
        try!(self.print_expr(count));
        try!(word(&mut self.s, "]"));
        self.end()
    }

    fn print_expr_struct(&mut self,
                         path: &ast::Path,
                         fields: &[ast::Field],
                         wth: &Option<P<ast::Expr>>,
                         attrs: &[Attribute]) -> io::Result<()> {
        try!(self.print_path(path, true, 0));
        try!(word(&mut self.s, "{"));
        try!(self.print_inner_attributes_inline(attrs));
        try!(self.commasep_cmnt(
            Consistent,
            &fields[..],
            |s, field| {
                try!(s.ibox(INDENT_UNIT));
                try!(s.print_ident(field.ident.node));
                try!(s.word_space(":"));
                try!(s.print_expr(&field.expr));
                s.end()
            },
            |f| f.span));
        match *wth {
            Some(ref expr) => {
                try!(self.ibox(INDENT_UNIT));
                if !fields.is_empty() {
                    try!(word(&mut self.s, ","));
                    try!(space(&mut self.s));
                }
                try!(word(&mut self.s, ".."));
                try!(self.print_expr(&expr));
                try!(self.end());
            }
            _ => if !fields.is_empty() {
                try!(word(&mut self.s, ","))
            }
        }
        try!(word(&mut self.s, "}"));
        Ok(())
    }

    fn print_expr_tup(&mut self, exprs: &[P<ast::Expr>],
                      attrs: &[Attribute]) -> io::Result<()> {
        try!(self.popen());
        try!(self.print_inner_attributes_inline(attrs));
        try!(self.commasep_exprs(Inconsistent, &exprs[..]));
        if exprs.len() == 1 {
            try!(word(&mut self.s, ","));
        }
        self.pclose()
    }

    fn print_expr_call(&mut self,
                       func: &ast::Expr,
                       args: &[P<ast::Expr>]) -> io::Result<()> {
        try!(self.print_expr_maybe_paren(func));
        self.print_call_post(args)
    }

    fn print_expr_method_call(&mut self,
                              ident: ast::SpannedIdent,
                              tys: &[P<ast::Ty>],
                              args: &[P<ast::Expr>]) -> io::Result<()> {
        let base_args = &args[1..];
        try!(self.print_expr(&args[0]));
        try!(word(&mut self.s, "."));
        try!(self.print_ident(ident.node));
        if !tys.is_empty() {
            try!(word(&mut self.s, "::<"));
            try!(self.commasep(Inconsistent, tys,
                          |s, ty| s.print_type(&ty)));
            try!(word(&mut self.s, ">"));
        }
        self.print_call_post(base_args)
    }

    fn print_expr_binary(&mut self,
                         op: ast::BinOp,
                         lhs: &ast::Expr,
                         rhs: &ast::Expr) -> io::Result<()> {
        if self.check_expr_bin_needs_paren(lhs, op) {
            try!(self.print_expr_maybe_paren(lhs));
        } else {
            try!(self.print_expr(lhs));
        }
        try!(space(&mut self.s));
        try!(self.word_space(op.node.to_string()));
        if self.check_expr_bin_needs_paren(rhs, op) {
            self.print_expr_maybe_paren(rhs)
        } else {
            self.print_expr(rhs)
        }
    }

    fn print_expr_unary(&mut self,
                        op: ast::UnOp,
                        expr: &ast::Expr) -> io::Result<()> {
        try!(word(&mut self.s, ast::UnOp::to_string(op)));
        self.print_expr_maybe_paren(expr)
    }

    fn print_expr_addr_of(&mut self,
                          mutability: ast::Mutability,
                          expr: &ast::Expr) -> io::Result<()> {
        try!(word(&mut self.s, "&"));
        try!(self.print_mutability(mutability));
        self.print_expr_maybe_paren(expr)
    }

    pub fn print_expr(&mut self, expr: &ast::Expr) -> io::Result<()> {
        self.print_expr_outer_attr_style(expr, true)
    }

    fn print_expr_outer_attr_style(&mut self,
                                  expr: &ast::Expr,
                                  is_inline: bool) -> io::Result<()> {
        try!(self.maybe_print_comment(expr.span.lo));

        let attrs = &expr.attrs;
        if is_inline {
            try!(self.print_outer_attributes_inline(attrs));
        } else {
            try!(self.print_outer_attributes(attrs));
        }

        try!(self.ibox(INDENT_UNIT));
        try!(self.ann.pre(self, NodeExpr(expr)));
        match expr.node {
            ast::ExprKind::Box(ref expr) => {
                try!(self.word_space("box"));
                try!(self.print_expr(expr));
            }
            ast::ExprKind::InPlace(ref place, ref expr) => {
                try!(self.print_expr_in_place(place, expr));
            }
            ast::ExprKind::Vec(ref exprs) => {
                try!(self.print_expr_vec(&exprs[..], attrs));
            }
            ast::ExprKind::Repeat(ref element, ref count) => {
                try!(self.print_expr_repeat(&element, &count, attrs));
            }
            ast::ExprKind::Struct(ref path, ref fields, ref wth) => {
                try!(self.print_expr_struct(path, &fields[..], wth, attrs));
            }
            ast::ExprKind::Tup(ref exprs) => {
                try!(self.print_expr_tup(&exprs[..], attrs));
            }
            ast::ExprKind::Call(ref func, ref args) => {
                try!(self.print_expr_call(&func, &args[..]));
            }
            ast::ExprKind::MethodCall(ident, ref tys, ref args) => {
                try!(self.print_expr_method_call(ident, &tys[..], &args[..]));
            }
            ast::ExprKind::Binary(op, ref lhs, ref rhs) => {
                try!(self.print_expr_binary(op, &lhs, &rhs));
            }
            ast::ExprKind::Unary(op, ref expr) => {
                try!(self.print_expr_unary(op, &expr));
            }
            ast::ExprKind::AddrOf(m, ref expr) => {
                try!(self.print_expr_addr_of(m, &expr));
            }
            ast::ExprKind::Lit(ref lit) => {
                try!(self.print_literal(&lit));
            }
            ast::ExprKind::Cast(ref expr, ref ty) => {
                if let ast::ExprKind::Cast(..) = expr.node {
                    try!(self.print_expr(&expr));
                } else {
                    try!(self.print_expr_maybe_paren(&expr));
                }
                try!(space(&mut self.s));
                try!(self.word_space("as"));
                try!(self.print_type(&ty));
            }
            ast::ExprKind::Type(ref expr, ref ty) => {
                try!(self.print_expr(&expr));
                try!(self.word_space(":"));
                try!(self.print_type(&ty));
            }
            ast::ExprKind::If(ref test, ref blk, ref elseopt) => {
                try!(self.print_if(&test, &blk, elseopt.as_ref().map(|e| &**e)));
            }
            ast::ExprKind::IfLet(ref pat, ref expr, ref blk, ref elseopt) => {
                try!(self.print_if_let(&pat, &expr, &blk, elseopt.as_ref().map(|e| &**e)));
            }
            ast::ExprKind::While(ref test, ref blk, opt_ident) => {
                if let Some(ident) = opt_ident {
                    try!(self.print_ident(ident.node));
                    try!(self.word_space(":"));
                }
                try!(self.head("while"));
                try!(self.print_expr(&test));
                try!(space(&mut self.s));
                try!(self.print_block_with_attrs(&blk, attrs));
            }
            ast::ExprKind::WhileLet(ref pat, ref expr, ref blk, opt_ident) => {
                if let Some(ident) = opt_ident {
                    try!(self.print_ident(ident.node));
                    try!(self.word_space(":"));
                }
                try!(self.head("while let"));
                try!(self.print_pat(&pat));
                try!(space(&mut self.s));
                try!(self.word_space("="));
                try!(self.print_expr(&expr));
                try!(space(&mut self.s));
                try!(self.print_block_with_attrs(&blk, attrs));
            }
            ast::ExprKind::ForLoop(ref pat, ref iter, ref blk, opt_ident) => {
                if let Some(ident) = opt_ident {
                    try!(self.print_ident(ident.node));
                    try!(self.word_space(":"));
                }
                try!(self.head("for"));
                try!(self.print_pat(&pat));
                try!(space(&mut self.s));
                try!(self.word_space("in"));
                try!(self.print_expr(&iter));
                try!(space(&mut self.s));
                try!(self.print_block_with_attrs(&blk, attrs));
            }
            ast::ExprKind::Loop(ref blk, opt_ident) => {
                if let Some(ident) = opt_ident {
                    try!(self.print_ident(ident.node));
                    try!(self.word_space(":"));
                }
                try!(self.head("loop"));
                try!(space(&mut self.s));
                try!(self.print_block_with_attrs(&blk, attrs));
            }
            ast::ExprKind::Match(ref expr, ref arms) => {
                try!(self.cbox(INDENT_UNIT));
                try!(self.ibox(4));
                try!(self.word_nbsp("match"));
                try!(self.print_expr(&expr));
                try!(space(&mut self.s));
                try!(self.bopen());
                try!(self.print_inner_attributes_no_trailing_hardbreak(attrs));
                for arm in arms {
                    try!(self.print_arm(arm));
                }
                try!(self.bclose_(expr.span, INDENT_UNIT));
            }
            ast::ExprKind::Closure(capture_clause, ref decl, ref body, _) => {
                try!(self.print_capture_clause(capture_clause));

                try!(self.print_fn_block_args(&decl));
                try!(space(&mut self.s));

                let default_return = match decl.output {
                    ast::FunctionRetTy::Default(..) => true,
                    _ => false
                };

                if !default_return || !body.stmts.is_empty() || body.expr.is_none() {
                    try!(self.print_block_unclosed(&body));
                } else {
                    // we extract the block, so as not to create another set of boxes
                    let i_expr = body.expr.as_ref().unwrap();
                    match i_expr.node {
                        ast::ExprKind::Block(ref blk) => {
                            try!(self.print_block_unclosed_with_attrs(&blk, &i_expr.attrs));
                        }
                        _ => {
                            // this is a bare expression
                            try!(self.print_expr(&i_expr));
                            try!(self.end()); // need to close a box
                        }
                    }
                }
                // a box will be closed by print_expr, but we didn't want an overall
                // wrapper so we closed the corresponding opening. so create an
                // empty box to satisfy the close.
                try!(self.ibox(0));
            }
            ast::ExprKind::Block(ref blk) => {
                // containing cbox, will be closed by print-block at }
                try!(self.cbox(INDENT_UNIT));
                // head-box, will be closed by print-block after {
                try!(self.ibox(0));
                try!(self.print_block_with_attrs(&blk, attrs));
            }
            ast::ExprKind::Assign(ref lhs, ref rhs) => {
                try!(self.print_expr(&lhs));
                try!(space(&mut self.s));
                try!(self.word_space("="));
                try!(self.print_expr(&rhs));
            }
            ast::ExprKind::AssignOp(op, ref lhs, ref rhs) => {
                try!(self.print_expr(&lhs));
                try!(space(&mut self.s));
                try!(word(&mut self.s, op.node.to_string()));
                try!(self.word_space("="));
                try!(self.print_expr(&rhs));
            }
            ast::ExprKind::Field(ref expr, id) => {
                try!(self.print_expr(&expr));
                try!(word(&mut self.s, "."));
                try!(self.print_ident(id.node));
            }
            ast::ExprKind::TupField(ref expr, id) => {
                try!(self.print_expr(&expr));
                try!(word(&mut self.s, "."));
                try!(self.print_usize(id.node));
            }
            ast::ExprKind::Index(ref expr, ref index) => {
                try!(self.print_expr(&expr));
                try!(word(&mut self.s, "["));
                try!(self.print_expr(&index));
                try!(word(&mut self.s, "]"));
            }
            ast::ExprKind::Range(ref start, ref end, limits) => {
                if let &Some(ref e) = start {
                    try!(self.print_expr(&e));
                }
                if limits == ast::RangeLimits::HalfOpen {
                    try!(word(&mut self.s, ".."));
                } else {
                    try!(word(&mut self.s, "..."));
                }
                if let &Some(ref e) = end {
                    try!(self.print_expr(&e));
                }
            }
            ast::ExprKind::Path(None, ref path) => {
                try!(self.print_path(path, true, 0))
            }
            ast::ExprKind::Path(Some(ref qself), ref path) => {
                try!(self.print_qpath(path, qself, true))
            }
            ast::ExprKind::Break(opt_ident) => {
                try!(word(&mut self.s, "break"));
                try!(space(&mut self.s));
                if let Some(ident) = opt_ident {
                    try!(self.print_ident(ident.node));
                    try!(space(&mut self.s));
                }
            }
            ast::ExprKind::Continue(opt_ident) => {
                try!(word(&mut self.s, "continue"));
                try!(space(&mut self.s));
                if let Some(ident) = opt_ident {
                    try!(self.print_ident(ident.node));
                    try!(space(&mut self.s))
                }
            }
            ast::ExprKind::Ret(ref result) => {
                try!(word(&mut self.s, "return"));
                match *result {
                    Some(ref expr) => {
                        try!(word(&mut self.s, " "));
                        try!(self.print_expr(&expr));
                    }
                    _ => ()
                }
            }
            ast::ExprKind::InlineAsm(ref a) => {
                try!(word(&mut self.s, "asm!"));
                try!(self.popen());
                try!(self.print_string(&a.asm, a.asm_str_style));
                try!(self.word_space(":"));

                try!(self.commasep(Inconsistent, &a.outputs,
                                   |s, out| {
                    let mut ch = out.constraint.chars();
                    match ch.next() {
                        Some('=') if out.is_rw => {
                            try!(s.print_string(&format!("+{}", ch.as_str()),
                                           ast::StrStyle::Cooked))
                        }
                        _ => try!(s.print_string(&out.constraint,
                                            ast::StrStyle::Cooked))
                    }
                    try!(s.popen());
                    try!(s.print_expr(&out.expr));
                    try!(s.pclose());
                    Ok(())
                }));
                try!(space(&mut self.s));
                try!(self.word_space(":"));

                try!(self.commasep(Inconsistent, &a.inputs,
                                   |s, &(ref co, ref o)| {
                    try!(s.print_string(&co, ast::StrStyle::Cooked));
                    try!(s.popen());
                    try!(s.print_expr(&o));
                    try!(s.pclose());
                    Ok(())
                }));
                try!(space(&mut self.s));
                try!(self.word_space(":"));

                try!(self.commasep(Inconsistent, &a.clobbers,
                                   |s, co| {
                    try!(s.print_string(&co, ast::StrStyle::Cooked));
                    Ok(())
                }));

                let mut options = vec!();
                if a.volatile {
                    options.push("volatile");
                }
                if a.alignstack {
                    options.push("alignstack");
                }
                if a.dialect == ast::AsmDialect::Intel {
                    options.push("intel");
                }

                if !options.is_empty() {
                    try!(space(&mut self.s));
                    try!(self.word_space(":"));
                    try!(self.commasep(Inconsistent, &options,
                                  |s, &co| {
                                      try!(s.print_string(co, ast::StrStyle::Cooked));
                                      Ok(())
                                  }));
                }

                try!(self.pclose());
            }
            ast::ExprKind::Mac(ref m) => try!(self.print_mac(m, token::Paren)),
            ast::ExprKind::Paren(ref e) => {
                try!(self.popen());
                try!(self.print_inner_attributes_inline(attrs));
                try!(self.print_expr(&e));
                try!(self.pclose());
            },
            ast::ExprKind::Try(ref e) => {
                try!(self.print_expr(e));
                try!(word(&mut self.s, "?"))
            }
        }
        try!(self.ann.post(self, NodeExpr(expr)));
        self.end()
    }

    pub fn print_local_decl(&mut self, loc: &ast::Local) -> io::Result<()> {
        try!(self.print_pat(&loc.pat));
        if let Some(ref ty) = loc.ty {
            try!(self.word_space(":"));
            try!(self.print_type(&ty));
        }
        Ok(())
    }

<<<<<<< HEAD
=======
    pub fn print_decl(&mut self, decl: &ast::Decl) -> io::Result<()> {
        try!(self.maybe_print_comment(decl.span.lo));
        match decl.node {
            ast::DeclKind::Local(ref loc) => {
                try!(self.print_outer_attributes(&loc.attrs));
                try!(self.space_if_not_bol());
                try!(self.ibox(INDENT_UNIT));
                try!(self.word_nbsp("let"));

                try!(self.ibox(INDENT_UNIT));
                try!(self.print_local_decl(&loc));
                try!(self.end());
                if let Some(ref init) = loc.init {
                    try!(self.nbsp());
                    try!(self.word_space("="));
                    try!(self.print_expr(&init));
                }
                self.end()
            }
            ast::DeclKind::Item(ref item) => self.print_item(&item)
        }
    }

>>>>>>> 5033eca6
    pub fn print_ident(&mut self, ident: ast::Ident) -> io::Result<()> {
        try!(word(&mut self.s, &ident.name.as_str()));
        self.ann.post(self, NodeIdent(&ident))
    }

    pub fn print_usize(&mut self, i: usize) -> io::Result<()> {
        word(&mut self.s, &i.to_string())
    }

    pub fn print_name(&mut self, name: ast::Name) -> io::Result<()> {
        try!(word(&mut self.s, &name.as_str()));
        self.ann.post(self, NodeName(&name))
    }

    pub fn print_for_decl(&mut self, loc: &ast::Local,
                          coll: &ast::Expr) -> io::Result<()> {
        try!(self.print_local_decl(loc));
        try!(space(&mut self.s));
        try!(self.word_space("in"));
        self.print_expr(coll)
    }

    fn print_path(&mut self,
                  path: &ast::Path,
                  colons_before_params: bool,
                  depth: usize)
                  -> io::Result<()>
    {
        try!(self.maybe_print_comment(path.span.lo));

        let mut first = !path.global;
        for segment in &path.segments[..path.segments.len()-depth] {
            if first {
                first = false
            } else {
                try!(word(&mut self.s, "::"))
            }

            try!(self.print_ident(segment.identifier));

            try!(self.print_path_parameters(&segment.parameters, colons_before_params));
        }

        Ok(())
    }

    fn print_qpath(&mut self,
                   path: &ast::Path,
                   qself: &ast::QSelf,
                   colons_before_params: bool)
                   -> io::Result<()>
    {
        try!(word(&mut self.s, "<"));
        try!(self.print_type(&qself.ty));
        if qself.position > 0 {
            try!(space(&mut self.s));
            try!(self.word_space("as"));
            let depth = path.segments.len() - qself.position;
            try!(self.print_path(&path, false, depth));
        }
        try!(word(&mut self.s, ">"));
        try!(word(&mut self.s, "::"));
        let item_segment = path.segments.last().unwrap();
        try!(self.print_ident(item_segment.identifier));
        self.print_path_parameters(&item_segment.parameters, colons_before_params)
    }

    fn print_path_parameters(&mut self,
                             parameters: &ast::PathParameters,
                             colons_before_params: bool)
                             -> io::Result<()>
    {
        if parameters.is_empty() {
            return Ok(());
        }

        if colons_before_params {
            try!(word(&mut self.s, "::"))
        }

        match *parameters {
            ast::PathParameters::AngleBracketed(ref data) => {
                try!(word(&mut self.s, "<"));

                let mut comma = false;
                for lifetime in &data.lifetimes {
                    if comma {
                        try!(self.word_space(","))
                    }
                    try!(self.print_lifetime(lifetime));
                    comma = true;
                }

                if !data.types.is_empty() {
                    if comma {
                        try!(self.word_space(","))
                    }
                    try!(self.commasep(
                        Inconsistent,
                        &data.types,
                        |s, ty| s.print_type(&ty)));
                        comma = true;
                }

                for binding in data.bindings.iter() {
                    if comma {
                        try!(self.word_space(","))
                    }
                    try!(self.print_ident(binding.ident));
                    try!(space(&mut self.s));
                    try!(self.word_space("="));
                    try!(self.print_type(&binding.ty));
                    comma = true;
                }

                try!(word(&mut self.s, ">"))
            }

            ast::PathParameters::Parenthesized(ref data) => {
                try!(word(&mut self.s, "("));
                try!(self.commasep(
                    Inconsistent,
                    &data.inputs,
                    |s, ty| s.print_type(&ty)));
                try!(word(&mut self.s, ")"));

                match data.output {
                    None => { }
                    Some(ref ty) => {
                        try!(self.space_if_not_bol());
                        try!(self.word_space("->"));
                        try!(self.print_type(&ty));
                    }
                }
            }
        }

        Ok(())
    }

    pub fn print_pat(&mut self, pat: &ast::Pat) -> io::Result<()> {
        try!(self.maybe_print_comment(pat.span.lo));
        try!(self.ann.pre(self, NodePat(pat)));
        /* Pat isn't normalized, but the beauty of it
         is that it doesn't matter */
        match pat.node {
            PatKind::Wild => try!(word(&mut self.s, "_")),
            PatKind::Ident(binding_mode, ref path1, ref sub) => {
                match binding_mode {
                    ast::BindingMode::ByRef(mutbl) => {
                        try!(self.word_nbsp("ref"));
                        try!(self.print_mutability(mutbl));
                    }
                    ast::BindingMode::ByValue(ast::Mutability::Immutable) => {}
                    ast::BindingMode::ByValue(ast::Mutability::Mutable) => {
                        try!(self.word_nbsp("mut"));
                    }
                }
                try!(self.print_ident(path1.node));
                if let Some(ref p) = *sub {
                    try!(word(&mut self.s, "@"));
                    try!(self.print_pat(&p));
                }
            }
            PatKind::TupleStruct(ref path, ref elts, ddpos) => {
                try!(self.print_path(path, true, 0));
                try!(self.popen());
                if let Some(ddpos) = ddpos {
                    try!(self.commasep(Inconsistent, &elts[..ddpos], |s, p| s.print_pat(&p)));
                    if ddpos != 0 {
                        try!(self.word_space(","));
                    }
                    try!(word(&mut self.s, ".."));
                    if ddpos != elts.len() {
                        try!(word(&mut self.s, ","));
                        try!(self.commasep(Inconsistent, &elts[ddpos..], |s, p| s.print_pat(&p)));
                    }
                } else {
                    try!(self.commasep(Inconsistent, &elts[..], |s, p| s.print_pat(&p)));
                }
                try!(self.pclose());
            }
            PatKind::Path(None, ref path) => {
                try!(self.print_path(path, true, 0));
            }
            PatKind::Path(Some(ref qself), ref path) => {
                try!(self.print_qpath(path, qself, false));
            }
            PatKind::Struct(ref path, ref fields, etc) => {
                try!(self.print_path(path, true, 0));
                try!(self.nbsp());
                try!(self.word_space("{"));
                try!(self.commasep_cmnt(
                    Consistent, &fields[..],
                    |s, f| {
                        try!(s.cbox(INDENT_UNIT));
                        if !f.node.is_shorthand {
                            try!(s.print_ident(f.node.ident));
                            try!(s.word_nbsp(":"));
                        }
                        try!(s.print_pat(&f.node.pat));
                        s.end()
                    },
                    |f| f.node.pat.span));
                if etc {
                    if !fields.is_empty() { try!(self.word_space(",")); }
                    try!(word(&mut self.s, ".."));
                }
                try!(space(&mut self.s));
                try!(word(&mut self.s, "}"));
            }
            PatKind::Tuple(ref elts, ddpos) => {
                try!(self.popen());
                if let Some(ddpos) = ddpos {
                    try!(self.commasep(Inconsistent, &elts[..ddpos], |s, p| s.print_pat(&p)));
                    if ddpos != 0 {
                        try!(self.word_space(","));
                    }
                    try!(word(&mut self.s, ".."));
                    if ddpos != elts.len() {
                        try!(word(&mut self.s, ","));
                        try!(self.commasep(Inconsistent, &elts[ddpos..], |s, p| s.print_pat(&p)));
                    }
                } else {
                    try!(self.commasep(Inconsistent, &elts[..], |s, p| s.print_pat(&p)));
                    if elts.len() == 1 {
                        try!(word(&mut self.s, ","));
                    }
                }
                try!(self.pclose());
            }
            PatKind::Box(ref inner) => {
                try!(word(&mut self.s, "box "));
                try!(self.print_pat(&inner));
            }
            PatKind::Ref(ref inner, mutbl) => {
                try!(word(&mut self.s, "&"));
                if mutbl == ast::Mutability::Mutable {
                    try!(word(&mut self.s, "mut "));
                }
                try!(self.print_pat(&inner));
            }
            PatKind::Lit(ref e) => try!(self.print_expr(&**e)),
            PatKind::Range(ref begin, ref end) => {
                try!(self.print_expr(&begin));
                try!(space(&mut self.s));
                try!(word(&mut self.s, "..."));
                try!(self.print_expr(&end));
            }
            PatKind::Vec(ref before, ref slice, ref after) => {
                try!(word(&mut self.s, "["));
                try!(self.commasep(Inconsistent,
                                   &before[..],
                                   |s, p| s.print_pat(&p)));
                if let Some(ref p) = *slice {
                    if !before.is_empty() { try!(self.word_space(",")); }
                    if p.node != PatKind::Wild {
                        try!(self.print_pat(&p));
                    }
                    try!(word(&mut self.s, ".."));
                    if !after.is_empty() { try!(self.word_space(",")); }
                }
                try!(self.commasep(Inconsistent,
                                   &after[..],
                                   |s, p| s.print_pat(&p)));
                try!(word(&mut self.s, "]"));
            }
            PatKind::Mac(ref m) => try!(self.print_mac(m, token::Paren)),
        }
        self.ann.post(self, NodePat(pat))
    }

    fn print_arm(&mut self, arm: &ast::Arm) -> io::Result<()> {
        // I have no idea why this check is necessary, but here it
        // is :(
        if arm.attrs.is_empty() {
            try!(space(&mut self.s));
        }
        try!(self.cbox(INDENT_UNIT));
        try!(self.ibox(0));
        try!(self.print_outer_attributes(&arm.attrs));
        let mut first = true;
        for p in &arm.pats {
            if first {
                first = false;
            } else {
                try!(space(&mut self.s));
                try!(self.word_space("|"));
            }
            try!(self.print_pat(&p));
        }
        try!(space(&mut self.s));
        if let Some(ref e) = arm.guard {
            try!(self.word_space("if"));
            try!(self.print_expr(&e));
            try!(space(&mut self.s));
        }
        try!(self.word_space("=>"));

        match arm.body.node {
            ast::ExprKind::Block(ref blk) => {
                // the block will close the pattern's ibox
                try!(self.print_block_unclosed_indent(&blk, INDENT_UNIT));

                // If it is a user-provided unsafe block, print a comma after it
                if let BlockCheckMode::Unsafe(ast::UserProvided) = blk.rules {
                    try!(word(&mut self.s, ","));
                }
            }
            _ => {
                try!(self.end()); // close the ibox for the pattern
                try!(self.print_expr(&arm.body));
                try!(word(&mut self.s, ","));
            }
        }
        self.end() // close enclosing cbox
    }

    fn print_explicit_self(&mut self, explicit_self: &ast::ExplicitSelf) -> io::Result<()> {
        match explicit_self.node {
            SelfKind::Value(m) => {
                try!(self.print_mutability(m));
                word(&mut self.s, "self")
            }
            SelfKind::Region(ref lt, m) => {
                try!(word(&mut self.s, "&"));
                try!(self.print_opt_lifetime(lt));
                try!(self.print_mutability(m));
                word(&mut self.s, "self")
            }
            SelfKind::Explicit(ref typ, m) => {
                try!(self.print_mutability(m));
                try!(word(&mut self.s, "self"));
                try!(self.word_space(":"));
                self.print_type(&typ)
            }
        }
    }

    pub fn print_fn(&mut self,
                    decl: &ast::FnDecl,
                    unsafety: ast::Unsafety,
                    constness: ast::Constness,
                    abi: abi::Abi,
                    name: Option<ast::Ident>,
                    generics: &ast::Generics,
                    vis: &ast::Visibility) -> io::Result<()> {
        try!(self.print_fn_header_info(unsafety, constness, abi, vis));

        if let Some(name) = name {
            try!(self.nbsp());
            try!(self.print_ident(name));
        }
        try!(self.print_generics(generics));
        try!(self.print_fn_args_and_ret(decl));
        self.print_where_clause(&generics.where_clause)
    }

    pub fn print_fn_args_and_ret(&mut self, decl: &ast::FnDecl)
        -> io::Result<()> {
        try!(self.popen());
        try!(self.commasep(Inconsistent, &decl.inputs, |s, arg| s.print_arg(arg, false)));
        if decl.variadic {
            try!(word(&mut self.s, ", ..."));
        }
        try!(self.pclose());

        self.print_fn_output(decl)
    }

    pub fn print_fn_block_args(
            &mut self,
            decl: &ast::FnDecl)
            -> io::Result<()> {
        try!(word(&mut self.s, "|"));
        try!(self.commasep(Inconsistent, &decl.inputs, |s, arg| s.print_arg(arg, true)));
        try!(word(&mut self.s, "|"));

        if let ast::FunctionRetTy::Default(..) = decl.output {
            return Ok(());
        }

        try!(self.space_if_not_bol());
        try!(self.word_space("->"));
        match decl.output {
            ast::FunctionRetTy::Ty(ref ty) => {
                try!(self.print_type(&ty));
                self.maybe_print_comment(ty.span.lo)
            }
            ast::FunctionRetTy::Default(..) => unreachable!(),
            ast::FunctionRetTy::None(span) => {
                try!(self.word_nbsp("!"));
                self.maybe_print_comment(span.lo)
            }
        }
    }

    pub fn print_capture_clause(&mut self, capture_clause: ast::CaptureBy)
                                -> io::Result<()> {
        match capture_clause {
            ast::CaptureBy::Value => self.word_space("move"),
            ast::CaptureBy::Ref => Ok(()),
        }
    }

    pub fn print_bounds(&mut self,
                        prefix: &str,
                        bounds: &[ast::TyParamBound])
                        -> io::Result<()> {
        if !bounds.is_empty() {
            try!(word(&mut self.s, prefix));
            let mut first = true;
            for bound in bounds {
                try!(self.nbsp());
                if first {
                    first = false;
                } else {
                    try!(self.word_space("+"));
                }

                try!(match *bound {
                    TraitTyParamBound(ref tref, TraitBoundModifier::None) => {
                        self.print_poly_trait_ref(tref)
                    }
                    TraitTyParamBound(ref tref, TraitBoundModifier::Maybe) => {
                        try!(word(&mut self.s, "?"));
                        self.print_poly_trait_ref(tref)
                    }
                    RegionTyParamBound(ref lt) => {
                        self.print_lifetime(lt)
                    }
                })
            }
            Ok(())
        } else {
            Ok(())
        }
    }

    pub fn print_lifetime(&mut self,
                          lifetime: &ast::Lifetime)
                          -> io::Result<()>
    {
        self.print_name(lifetime.name)
    }

    pub fn print_lifetime_def(&mut self,
                              lifetime: &ast::LifetimeDef)
                              -> io::Result<()>
    {
        try!(self.print_lifetime(&lifetime.lifetime));
        let mut sep = ":";
        for v in &lifetime.bounds {
            try!(word(&mut self.s, sep));
            try!(self.print_lifetime(v));
            sep = "+";
        }
        Ok(())
    }

    pub fn print_generics(&mut self,
                          generics: &ast::Generics)
                          -> io::Result<()>
    {
        let total = generics.lifetimes.len() + generics.ty_params.len();
        if total == 0 {
            return Ok(());
        }

        try!(word(&mut self.s, "<"));

        let mut ints = Vec::new();
        for i in 0..total {
            ints.push(i);
        }

        try!(self.commasep(Inconsistent, &ints[..], |s, &idx| {
            if idx < generics.lifetimes.len() {
                let lifetime = &generics.lifetimes[idx];
                s.print_lifetime_def(lifetime)
            } else {
                let idx = idx - generics.lifetimes.len();
                let param = &generics.ty_params[idx];
                s.print_ty_param(param)
            }
        }));

        try!(word(&mut self.s, ">"));
        Ok(())
    }

    pub fn print_ty_param(&mut self, param: &ast::TyParam) -> io::Result<()> {
        try!(self.print_ident(param.ident));
        try!(self.print_bounds(":", &param.bounds));
        match param.default {
            Some(ref default) => {
                try!(space(&mut self.s));
                try!(self.word_space("="));
                self.print_type(&default)
            }
            _ => Ok(())
        }
    }

    pub fn print_where_clause(&mut self, where_clause: &ast::WhereClause)
                              -> io::Result<()> {
        if where_clause.predicates.is_empty() {
            return Ok(())
        }

        try!(space(&mut self.s));
        try!(self.word_space("where"));

        for (i, predicate) in where_clause.predicates.iter().enumerate() {
            if i != 0 {
                try!(self.word_space(","));
            }

            match *predicate {
                ast::WherePredicate::BoundPredicate(ast::WhereBoundPredicate{ref bound_lifetimes,
                                                                             ref bounded_ty,
                                                                             ref bounds,
                                                                             ..}) => {
                    try!(self.print_formal_lifetime_list(bound_lifetimes));
                    try!(self.print_type(&bounded_ty));
                    try!(self.print_bounds(":", bounds));
                }
                ast::WherePredicate::RegionPredicate(ast::WhereRegionPredicate{ref lifetime,
                                                                               ref bounds,
                                                                               ..}) => {
                    try!(self.print_lifetime(lifetime));
                    try!(word(&mut self.s, ":"));

                    for (i, bound) in bounds.iter().enumerate() {
                        try!(self.print_lifetime(bound));

                        if i != 0 {
                            try!(word(&mut self.s, ":"));
                        }
                    }
                }
                ast::WherePredicate::EqPredicate(ast::WhereEqPredicate{ref path, ref ty, ..}) => {
                    try!(self.print_path(path, false, 0));
                    try!(space(&mut self.s));
                    try!(self.word_space("="));
                    try!(self.print_type(&ty));
                }
            }
        }

        Ok(())
    }

    pub fn print_view_path(&mut self, vp: &ast::ViewPath) -> io::Result<()> {
        match vp.node {
            ast::ViewPathSimple(ident, ref path) => {
                try!(self.print_path(path, false, 0));

                if path.segments.last().unwrap().identifier.name !=
                        ident.name {
                    try!(space(&mut self.s));
                    try!(self.word_space("as"));
                    try!(self.print_ident(ident));
                }

                Ok(())
            }

            ast::ViewPathGlob(ref path) => {
                try!(self.print_path(path, false, 0));
                word(&mut self.s, "::*")
            }

            ast::ViewPathList(ref path, ref idents) => {
                if path.segments.is_empty() {
                    try!(word(&mut self.s, "{"));
                } else {
                    try!(self.print_path(path, false, 0));
                    try!(word(&mut self.s, "::{"));
                }
                try!(self.commasep(Inconsistent, &idents[..], |s, w| {
                    match w.node {
                        ast::PathListItemKind::Ident { name, rename, .. } => {
                            try!(s.print_ident(name));
                            if let Some(ident) = rename {
                                try!(space(&mut s.s));
                                try!(s.word_space("as"));
                                try!(s.print_ident(ident));
                            }
                            Ok(())
                        },
                        ast::PathListItemKind::Mod { rename, .. } => {
                            try!(word(&mut s.s, "self"));
                            if let Some(ident) = rename {
                                try!(space(&mut s.s));
                                try!(s.word_space("as"));
                                try!(s.print_ident(ident));
                            }
                            Ok(())
                        }
                    }
                }));
                word(&mut self.s, "}")
            }
        }
    }

    pub fn print_mutability(&mut self,
                            mutbl: ast::Mutability) -> io::Result<()> {
        match mutbl {
            ast::Mutability::Mutable => self.word_nbsp("mut"),
            ast::Mutability::Immutable => Ok(()),
        }
    }

    pub fn print_mt(&mut self, mt: &ast::MutTy) -> io::Result<()> {
        try!(self.print_mutability(mt.mutbl));
        self.print_type(&mt.ty)
    }

    pub fn print_arg(&mut self, input: &ast::Arg, is_closure: bool) -> io::Result<()> {
        try!(self.ibox(INDENT_UNIT));
        match input.ty.node {
            ast::TyKind::Infer if is_closure => try!(self.print_pat(&input.pat)),
            _ => {
                if let Some(eself) = input.to_self() {
                    try!(self.print_explicit_self(&eself));
                } else {
                    let invalid = if let PatKind::Ident(_, ident, _) = input.pat.node {
                        ident.node.name == keywords::Invalid.name()
                    } else {
                        false
                    };
                    if !invalid {
                        try!(self.print_pat(&input.pat));
                        try!(word(&mut self.s, ":"));
                        try!(space(&mut self.s));
                    }
                    try!(self.print_type(&input.ty));
                }
            }
        }
        self.end()
    }

    pub fn print_fn_output(&mut self, decl: &ast::FnDecl) -> io::Result<()> {
        if let ast::FunctionRetTy::Default(..) = decl.output {
            return Ok(());
        }

        try!(self.space_if_not_bol());
        try!(self.ibox(INDENT_UNIT));
        try!(self.word_space("->"));
        match decl.output {
            ast::FunctionRetTy::None(_) =>
                try!(self.word_nbsp("!")),
            ast::FunctionRetTy::Default(..) => unreachable!(),
            ast::FunctionRetTy::Ty(ref ty) =>
                try!(self.print_type(&ty))
        }
        try!(self.end());

        match decl.output {
            ast::FunctionRetTy::Ty(ref output) => self.maybe_print_comment(output.span.lo),
            _ => Ok(())
        }
    }

    pub fn print_ty_fn(&mut self,
                       abi: abi::Abi,
                       unsafety: ast::Unsafety,
                       decl: &ast::FnDecl,
                       name: Option<ast::Ident>,
                       generics: &ast::Generics)
                       -> io::Result<()> {
        try!(self.ibox(INDENT_UNIT));
        if !generics.lifetimes.is_empty() || !generics.ty_params.is_empty() {
            try!(word(&mut self.s, "for"));
            try!(self.print_generics(generics));
        }
        let generics = ast::Generics {
            lifetimes: Vec::new(),
            ty_params: P::new(),
            where_clause: ast::WhereClause {
                id: ast::DUMMY_NODE_ID,
                predicates: Vec::new(),
            },
        };
        try!(self.print_fn(decl,
                      unsafety,
                      ast::Constness::NotConst,
                      abi,
                      name,
                      &generics,
                      &ast::Visibility::Inherited));
        self.end()
    }

    pub fn maybe_print_trailing_comment(&mut self, span: syntax_pos::Span,
                                        next_pos: Option<BytePos>)
        -> io::Result<()> {
        let cm = match self.cm {
            Some(cm) => cm,
            _ => return Ok(())
        };
        if let Some(ref cmnt) = self.next_comment() {
            if (*cmnt).style != comments::Trailing { return Ok(()) }
            let span_line = cm.lookup_char_pos(span.hi);
            let comment_line = cm.lookup_char_pos((*cmnt).pos);
            let mut next = (*cmnt).pos + BytePos(1);
            if let Some(p) = next_pos {
                next = p;
            }
            if span.hi < (*cmnt).pos && (*cmnt).pos < next &&
               span_line.line == comment_line.line {
                self.print_comment(cmnt)?;
                self.cur_cmnt_and_lit.cur_cmnt += 1;
            }
        }
        Ok(())
    }

    pub fn print_remaining_comments(&mut self) -> io::Result<()> {
        // If there aren't any remaining comments, then we need to manually
        // make sure there is a line break at the end.
        if self.next_comment().is_none() {
            try!(hardbreak(&mut self.s));
        }
        loop {
            match self.next_comment() {
                Some(ref cmnt) => {
                    try!(self.print_comment(cmnt));
                    self.cur_cmnt_and_lit.cur_cmnt += 1;
                }
                _ => break
            }
        }
        Ok(())
    }

    pub fn print_opt_abi_and_extern_if_nondefault(&mut self,
                                                  opt_abi: Option<Abi>)
        -> io::Result<()> {
        match opt_abi {
            Some(Abi::Rust) => Ok(()),
            Some(abi) => {
                try!(self.word_nbsp("extern"));
                self.word_nbsp(&abi.to_string())
            }
            None => Ok(())
        }
    }

    pub fn print_extern_opt_abi(&mut self,
                                opt_abi: Option<Abi>) -> io::Result<()> {
        match opt_abi {
            Some(abi) => {
                try!(self.word_nbsp("extern"));
                self.word_nbsp(&abi.to_string())
            }
            None => Ok(())
        }
    }

    pub fn print_fn_header_info(&mut self,
                                unsafety: ast::Unsafety,
                                constness: ast::Constness,
                                abi: Abi,
                                vis: &ast::Visibility) -> io::Result<()> {
        try!(word(&mut self.s, &visibility_qualified(vis, "")));

        match constness {
            ast::Constness::NotConst => {}
            ast::Constness::Const => try!(self.word_nbsp("const"))
        }

        try!(self.print_unsafety(unsafety));

        if abi != Abi::Rust {
            try!(self.word_nbsp("extern"));
            try!(self.word_nbsp(&abi.to_string()));
        }

        word(&mut self.s, "fn")
    }

    pub fn print_unsafety(&mut self, s: ast::Unsafety) -> io::Result<()> {
        match s {
            ast::Unsafety::Normal => Ok(()),
            ast::Unsafety::Unsafe => self.word_nbsp("unsafe"),
        }
    }
}

fn repeat(s: &str, n: usize) -> String { iter::repeat(s).take(n).collect() }

#[cfg(test)]
mod tests {
    use super::*;

    use ast;
    use codemap;
    use parse::token;
    use syntax_pos;

    #[test]
    fn test_fun_to_string() {
        let abba_ident = token::str_to_ident("abba");

        let decl = ast::FnDecl {
            inputs: Vec::new(),
            output: ast::FunctionRetTy::Default(syntax_pos::DUMMY_SP),
            variadic: false
        };
        let generics = ast::Generics::default();
        assert_eq!(fun_to_string(&decl, ast::Unsafety::Normal,
                                 ast::Constness::NotConst,
                                 abba_ident, &generics),
                   "fn abba()");
    }

    #[test]
    fn test_variant_to_string() {
        let ident = token::str_to_ident("principal_skinner");

        let var = codemap::respan(syntax_pos::DUMMY_SP, ast::Variant_ {
            name: ident,
            attrs: Vec::new(),
            // making this up as I go.... ?
            data: ast::VariantData::Unit(ast::DUMMY_NODE_ID),
            disr_expr: None,
        });

        let varstr = variant_to_string(&var);
        assert_eq!(varstr, "principal_skinner");
    }
}<|MERGE_RESOLUTION|>--- conflicted
+++ resolved
@@ -1606,7 +1606,7 @@
         try!(self.maybe_print_comment(st.span.lo));
         match st.node {
             ast::StmtKind::Local(ref loc) => {
-                try!(self.print_outer_attributes(loc.attrs.as_attr_slice()));
+                try!(self.print_outer_attributes(&loc.attrs));
                 try!(self.space_if_not_bol());
                 try!(self.ibox(INDENT_UNIT));
                 try!(self.word_nbsp("let"));
@@ -2303,32 +2303,6 @@
         Ok(())
     }
 
-<<<<<<< HEAD
-=======
-    pub fn print_decl(&mut self, decl: &ast::Decl) -> io::Result<()> {
-        try!(self.maybe_print_comment(decl.span.lo));
-        match decl.node {
-            ast::DeclKind::Local(ref loc) => {
-                try!(self.print_outer_attributes(&loc.attrs));
-                try!(self.space_if_not_bol());
-                try!(self.ibox(INDENT_UNIT));
-                try!(self.word_nbsp("let"));
-
-                try!(self.ibox(INDENT_UNIT));
-                try!(self.print_local_decl(&loc));
-                try!(self.end());
-                if let Some(ref init) = loc.init {
-                    try!(self.nbsp());
-                    try!(self.word_space("="));
-                    try!(self.print_expr(&init));
-                }
-                self.end()
-            }
-            ast::DeclKind::Item(ref item) => self.print_item(&item)
-        }
-    }
-
->>>>>>> 5033eca6
     pub fn print_ident(&mut self, ident: ast::Ident) -> io::Result<()> {
         try!(word(&mut self.s, &ident.name.as_str()));
         self.ann.post(self, NodeIdent(&ident))
